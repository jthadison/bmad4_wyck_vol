"""
SQLAlchemy ORM Models for BMAD Wyckoff System (Story 10.3.1).

These models map to database tables for pattern and signal data.
They enable type-safe querying through SQLAlchemy ORM for daily summary queries.

Note: OHLCVBar model exists in src/repositories/models.py (created in earlier stories).
This file contains only the models needed for Story 10.3.1 pattern/signal queries.

Models:
-------
- Pattern: Detected Wyckoff patterns
- Signal: Generated trade signals
- NotificationORM: User notifications
- NotificationPreferencesORM: User notification preferences
- PushSubscriptionORM: Browser push subscriptions
"""

from datetime import UTC, datetime
from decimal import Decimal
from uuid import UUID, uuid4

from sqlalchemy import JSON, Boolean, CheckConstraint, Integer, String, Text, UniqueConstraint
from sqlalchemy.dialects.postgresql import NUMERIC, TIMESTAMP
from sqlalchemy.dialects.postgresql import UUID as PG_UUID
from sqlalchemy.orm import Mapped, mapped_column

from src.database import Base


class Pattern(Base):
    """
    Detected Wyckoff patterns.

    Table: patterns
    Primary Key: id (UUID)
    Foreign Keys: trading_range_id -> trading_ranges.id
    """

    __tablename__ = "patterns"

    # Primary key
    id: Mapped[UUID] = mapped_column(
        PG_UUID(as_uuid=True),
        primary_key=True,
        default=uuid4,
    )

    # Pattern identification
    pattern_type: Mapped[str] = mapped_column(String(10), nullable=False)
    symbol: Mapped[str] = mapped_column(String(20), nullable=False)
    timeframe: Mapped[str] = mapped_column(String(5), nullable=False)

    # Timestamps
    detection_time: Mapped[datetime] = mapped_column(TIMESTAMP(timezone=True), nullable=False)
    pattern_bar_timestamp: Mapped[datetime] = mapped_column(
        TIMESTAMP(timezone=True), nullable=False
    )

    # Pattern metrics
    confidence_score: Mapped[int] = mapped_column(Integer, nullable=False)
    phase: Mapped[str] = mapped_column(String(1), nullable=False)

    # Relationships
    trading_range_id: Mapped[UUID | None] = mapped_column(PG_UUID(as_uuid=True), nullable=True)

    # Price levels
    entry_price: Mapped[Decimal] = mapped_column(NUMERIC(18, 8), nullable=False)
    stop_loss: Mapped[Decimal] = mapped_column(NUMERIC(18, 8), nullable=False)
    invalidation_level: Mapped[Decimal] = mapped_column(NUMERIC(18, 8), nullable=False)

    # Volume/spread analysis
    volume_ratio: Mapped[Decimal] = mapped_column(NUMERIC(10, 4), nullable=False)
    spread_ratio: Mapped[Decimal] = mapped_column(NUMERIC(10, 4), nullable=False)

    # Test confirmation
    test_confirmed: Mapped[bool] = mapped_column(Boolean, server_default="false")
    test_bar_timestamp: Mapped[datetime | None] = mapped_column(
        TIMESTAMP(timezone=True), nullable=True
    )

    # Rejection
    rejection_reason: Mapped[str | None] = mapped_column(Text, nullable=True)

    # Pattern metadata (use different name to avoid SQLAlchemy reserved 'metadata')
    # Use JSON type (compatible with both SQLite and PostgreSQL)
    pattern_metadata: Mapped[dict] = mapped_column("metadata", JSON, nullable=False)
    metadata_version: Mapped[int] = mapped_column(Integer, server_default="1")

    # Timestamps
    created_at: Mapped[datetime] = mapped_column(
        TIMESTAMP(timezone=True), default=lambda: datetime.now(UTC), nullable=False
    )

    __table_args__ = (
        CheckConstraint("confidence_score BETWEEN 70 AND 95", name="chk_confidence_score"),
        CheckConstraint("phase IN ('A','B','C','D','E')", name="chk_pattern_phase"),
    )


class Signal(Base):
    """
    Generated trade signals.

    Table: signals
    Primary Key: id (UUID)
    Foreign Keys: pattern_id -> patterns.id, campaign_id -> campaigns.id
    """

    __tablename__ = "signals"

    # Primary key
    id: Mapped[UUID] = mapped_column(
        PG_UUID(as_uuid=True),
        primary_key=True,
        default=uuid4,
    )

    # Signal identification
    signal_type: Mapped[str] = mapped_column(String(10), nullable=False, server_default="LONG")
    pattern_id: Mapped[UUID | None] = mapped_column(PG_UUID(as_uuid=True), nullable=True)

    # Symbol and timeframe
    symbol: Mapped[str] = mapped_column(String(20), nullable=False)
    timeframe: Mapped[str] = mapped_column(String(5), nullable=False)

    # Timestamps
    generated_at: Mapped[datetime] = mapped_column(TIMESTAMP(timezone=True), nullable=False)

    # Price levels
    entry_price: Mapped[Decimal] = mapped_column(NUMERIC(18, 8), nullable=False)
    stop_loss: Mapped[Decimal] = mapped_column(NUMERIC(18, 8), nullable=False)
    target_1: Mapped[Decimal] = mapped_column(NUMERIC(18, 8), nullable=False)
    target_2: Mapped[Decimal] = mapped_column(NUMERIC(18, 8), nullable=False)

    # Position sizing
    position_size: Mapped[Decimal] = mapped_column(NUMERIC(18, 8), nullable=False)
    risk_amount: Mapped[Decimal] = mapped_column(NUMERIC(12, 2), nullable=False)
    r_multiple: Mapped[Decimal] = mapped_column(NUMERIC(6, 2), nullable=False)

    # Confidence and status
    confidence_score: Mapped[int] = mapped_column(Integer, nullable=False)
    status: Mapped[str] = mapped_column(String(20), nullable=False, server_default="PENDING")

    # Campaign tracking
    campaign_id: Mapped[UUID | None] = mapped_column(PG_UUID(as_uuid=True), nullable=True)
    campaign_allocation: Mapped[Decimal] = mapped_column(NUMERIC(5, 4), server_default="0")

    # Notification
    notification_sent: Mapped[bool] = mapped_column(Boolean, server_default="false")

    # Approval chain
    approval_chain: Mapped[dict] = mapped_column(JSON, nullable=False)

    # Timestamps
    created_at: Mapped[datetime] = mapped_column(
        TIMESTAMP(timezone=True), default=lambda: datetime.now(UTC), nullable=False
    )
    updated_at: Mapped[datetime] = mapped_column(
        TIMESTAMP(timezone=True), default=lambda: datetime.now(UTC), nullable=False
    )

    __table_args__ = (CheckConstraint("r_multiple >= 2.0", name="chk_r_multiple"),)


<<<<<<< HEAD
class TradingRange(Base):
    """
    Trading range metadata for Wyckoff analysis.

    Table: trading_ranges
    Primary Key: id (UUID)
    """

    __tablename__ = "trading_ranges"
=======
class NotificationORM(Base):
    """
    User notifications across all channels.

    Table: notifications
    Primary Key: id (UUID)
    Foreign Keys: user_id -> users.id
    Indexes: idx_notifications_user_read, idx_notifications_type
    """

    __tablename__ = "notifications"
>>>>>>> 4194ffe7

    # Primary key
    id: Mapped[UUID] = mapped_column(
        PG_UUID(as_uuid=True),
        primary_key=True,
        default=uuid4,
    )

<<<<<<< HEAD
    # Trading range identification
    symbol: Mapped[str] = mapped_column(String(20), nullable=False)
    timeframe: Mapped[str] = mapped_column(String(5), nullable=False)

    # Time range
    start_time: Mapped[datetime] = mapped_column(TIMESTAMP(timezone=True), nullable=False)
    end_time: Mapped[datetime] = mapped_column(TIMESTAMP(timezone=True), nullable=False)
    duration_bars: Mapped[int] = mapped_column(Integer, nullable=False)

    # Price levels (Wyckoff terminology)
    creek_level: Mapped[Decimal] = mapped_column(NUMERIC(18, 8), nullable=False)  # Support
    ice_level: Mapped[Decimal] = mapped_column(NUMERIC(18, 8), nullable=False)  # Resistance
    jump_target: Mapped[Decimal] = mapped_column(NUMERIC(18, 8), nullable=False)  # Target

    # Wyckoff analysis
    cause_factor: Mapped[Decimal] = mapped_column(NUMERIC(4, 2), nullable=False)
    range_width: Mapped[Decimal] = mapped_column(NUMERIC(10, 4), nullable=False)
    phase: Mapped[str] = mapped_column(String(1), nullable=False)
    strength_score: Mapped[int] = mapped_column(Integer, nullable=False)

    # Touch counts
    touch_count_creek: Mapped[int] = mapped_column(Integer, nullable=False, server_default="0")
    touch_count_ice: Mapped[int] = mapped_column(Integer, nullable=False, server_default="0")

    # Soft delete
    deleted_at: Mapped[datetime | None] = mapped_column(TIMESTAMP(timezone=True), nullable=True)

    # Optimistic locking
    version: Mapped[int] = mapped_column(Integer, nullable=False, server_default="1")
=======
    # Notification classification
    notification_type: Mapped[str] = mapped_column(String(20), nullable=False)
    priority: Mapped[str] = mapped_column(String(10), nullable=False)

    # Content
    title: Mapped[str] = mapped_column(String(200), nullable=False)
    message: Mapped[str] = mapped_column(String(1000), nullable=False)
    notification_metadata: Mapped[dict] = mapped_column(
        "metadata", JSON, nullable=False, server_default="{}"
    )

    # User relationship
    user_id: Mapped[UUID] = mapped_column(PG_UUID(as_uuid=True), nullable=False)

    # Status
    read: Mapped[bool] = mapped_column(Boolean, server_default="false", nullable=False)
>>>>>>> 4194ffe7

    # Timestamps
    created_at: Mapped[datetime] = mapped_column(
        TIMESTAMP(timezone=True), default=lambda: datetime.now(UTC), nullable=False
    )
<<<<<<< HEAD
    updated_at: Mapped[datetime] = mapped_column(
        TIMESTAMP(timezone=True), default=lambda: datetime.now(UTC), nullable=False
    )

    __table_args__ = (
        CheckConstraint("duration_bars BETWEEN 15 AND 100", name="chk_duration_bars"),
        CheckConstraint("cause_factor BETWEEN 2.0 AND 3.0", name="chk_cause_factor"),
        CheckConstraint("strength_score BETWEEN 60 AND 100", name="chk_strength_score"),
        CheckConstraint("phase IN ('A', 'B', 'C', 'D', 'E')", name="chk_phase"),
    )


class OHLCVBar(Base):
    """
    OHLCV bar data (TimescaleDB hypertable).

    Table: ohlcv_bars
    Primary Key: (symbol, timeframe, timestamp) - Composite for TimescaleDB
    """

    __tablename__ = "ohlcv_bars"

    # Columns
    id: Mapped[UUID] = mapped_column(PG_UUID(as_uuid=True), default=uuid4, nullable=False)
    symbol: Mapped[str] = mapped_column(String(20), nullable=False)
    timeframe: Mapped[str] = mapped_column(String(5), nullable=False)
    timestamp: Mapped[datetime] = mapped_column(TIMESTAMP(timezone=True), nullable=False)  # Partitioning column

    # OHLCV data
    open: Mapped[Decimal] = mapped_column(NUMERIC(18, 8), nullable=False)
    high: Mapped[Decimal] = mapped_column(NUMERIC(18, 8), nullable=False)
    low: Mapped[Decimal] = mapped_column(NUMERIC(18, 8), nullable=False)
    close: Mapped[Decimal] = mapped_column(NUMERIC(18, 8), nullable=False)
    volume: Mapped[int] = mapped_column(sa.BigInteger, nullable=False)

    # VSA analysis fields
    spread: Mapped[Decimal] = mapped_column(NUMERIC(18, 8), nullable=False)
    spread_ratio: Mapped[Decimal] = mapped_column(NUMERIC(10, 4), server_default="1.0", nullable=False)
    volume_ratio: Mapped[Decimal] = mapped_column(NUMERIC(10, 4), server_default="1.0", nullable=False)
=======

    __table_args__ = (
        CheckConstraint(
            "notification_type IN ('signal_generated', 'risk_warning', 'emergency_exit', 'system_error')",
            name="chk_notification_type",
        ),
        CheckConstraint(
            "priority IN ('info', 'warning', 'critical')",
            name="chk_notification_priority",
        ),
    )


class NotificationPreferencesORM(Base):
    """
    User notification preferences and configuration.

    Table: notification_preferences
    Primary Key: user_id (UUID) - One preference record per user
    """

    __tablename__ = "notification_preferences"

    # Primary key (also foreign key to users)
    user_id: Mapped[UUID] = mapped_column(
        PG_UUID(as_uuid=True),
        primary_key=True,
    )

    # Preferences stored as JSONB for flexibility
    # Contains: email_enabled, sms_enabled, push_enabled, channels, quiet_hours, etc.
    preferences: Mapped[dict] = mapped_column(JSON, nullable=False)

    # Timestamps
    updated_at: Mapped[datetime] = mapped_column(
        TIMESTAMP(timezone=True), default=lambda: datetime.now(UTC), nullable=False
    )


class PushSubscriptionORM(Base):
    """
    Browser push notification subscriptions.

    Table: push_subscriptions
    Primary Key: id (UUID)
    Foreign Keys: user_id -> users.id
    Unique: (user_id, endpoint) - One subscription per browser/device
    """

    __tablename__ = "push_subscriptions"

    # Primary key
    id: Mapped[UUID] = mapped_column(
        PG_UUID(as_uuid=True),
        primary_key=True,
        default=uuid4,
    )

    # User relationship
    user_id: Mapped[UUID] = mapped_column(PG_UUID(as_uuid=True), nullable=False)

    # Web Push subscription data
    endpoint: Mapped[str] = mapped_column(Text, nullable=False)
    p256dh_key: Mapped[str] = mapped_column(Text, nullable=False)
    auth_key: Mapped[str] = mapped_column(Text, nullable=False)
>>>>>>> 4194ffe7

    # Timestamps
    created_at: Mapped[datetime] = mapped_column(
        TIMESTAMP(timezone=True), default=lambda: datetime.now(UTC), nullable=False
<<<<<<< HEAD
    )
=======
    )

    __table_args__ = (UniqueConstraint("user_id", "endpoint", name="uq_user_endpoint"),)
>>>>>>> 4194ffe7
<|MERGE_RESOLUTION|>--- conflicted
+++ resolved
@@ -163,17 +163,6 @@
     __table_args__ = (CheckConstraint("r_multiple >= 2.0", name="chk_r_multiple"),)
 
 
-<<<<<<< HEAD
-class TradingRange(Base):
-    """
-    Trading range metadata for Wyckoff analysis.
-
-    Table: trading_ranges
-    Primary Key: id (UUID)
-    """
-
-    __tablename__ = "trading_ranges"
-=======
 class NotificationORM(Base):
     """
     User notifications across all channels.
@@ -185,46 +174,14 @@
     """
 
     __tablename__ = "notifications"
->>>>>>> 4194ffe7
-
-    # Primary key
-    id: Mapped[UUID] = mapped_column(
-        PG_UUID(as_uuid=True),
-        primary_key=True,
-        default=uuid4,
-    )
-
-<<<<<<< HEAD
-    # Trading range identification
-    symbol: Mapped[str] = mapped_column(String(20), nullable=False)
-    timeframe: Mapped[str] = mapped_column(String(5), nullable=False)
-
-    # Time range
-    start_time: Mapped[datetime] = mapped_column(TIMESTAMP(timezone=True), nullable=False)
-    end_time: Mapped[datetime] = mapped_column(TIMESTAMP(timezone=True), nullable=False)
-    duration_bars: Mapped[int] = mapped_column(Integer, nullable=False)
-
-    # Price levels (Wyckoff terminology)
-    creek_level: Mapped[Decimal] = mapped_column(NUMERIC(18, 8), nullable=False)  # Support
-    ice_level: Mapped[Decimal] = mapped_column(NUMERIC(18, 8), nullable=False)  # Resistance
-    jump_target: Mapped[Decimal] = mapped_column(NUMERIC(18, 8), nullable=False)  # Target
-
-    # Wyckoff analysis
-    cause_factor: Mapped[Decimal] = mapped_column(NUMERIC(4, 2), nullable=False)
-    range_width: Mapped[Decimal] = mapped_column(NUMERIC(10, 4), nullable=False)
-    phase: Mapped[str] = mapped_column(String(1), nullable=False)
-    strength_score: Mapped[int] = mapped_column(Integer, nullable=False)
-
-    # Touch counts
-    touch_count_creek: Mapped[int] = mapped_column(Integer, nullable=False, server_default="0")
-    touch_count_ice: Mapped[int] = mapped_column(Integer, nullable=False, server_default="0")
-
-    # Soft delete
-    deleted_at: Mapped[datetime | None] = mapped_column(TIMESTAMP(timezone=True), nullable=True)
-
-    # Optimistic locking
-    version: Mapped[int] = mapped_column(Integer, nullable=False, server_default="1")
-=======
+
+    # Primary key
+    id: Mapped[UUID] = mapped_column(
+        PG_UUID(as_uuid=True),
+        primary_key=True,
+        default=uuid4,
+    )
+
     # Notification classification
     notification_type: Mapped[str] = mapped_column(String(20), nullable=False)
     priority: Mapped[str] = mapped_column(String(10), nullable=False)
@@ -241,53 +198,11 @@
 
     # Status
     read: Mapped[bool] = mapped_column(Boolean, server_default="false", nullable=False)
->>>>>>> 4194ffe7
-
-    # Timestamps
-    created_at: Mapped[datetime] = mapped_column(
-        TIMESTAMP(timezone=True), default=lambda: datetime.now(UTC), nullable=False
-    )
-<<<<<<< HEAD
-    updated_at: Mapped[datetime] = mapped_column(
-        TIMESTAMP(timezone=True), default=lambda: datetime.now(UTC), nullable=False
-    )
-
-    __table_args__ = (
-        CheckConstraint("duration_bars BETWEEN 15 AND 100", name="chk_duration_bars"),
-        CheckConstraint("cause_factor BETWEEN 2.0 AND 3.0", name="chk_cause_factor"),
-        CheckConstraint("strength_score BETWEEN 60 AND 100", name="chk_strength_score"),
-        CheckConstraint("phase IN ('A', 'B', 'C', 'D', 'E')", name="chk_phase"),
-    )
-
-
-class OHLCVBar(Base):
-    """
-    OHLCV bar data (TimescaleDB hypertable).
-
-    Table: ohlcv_bars
-    Primary Key: (symbol, timeframe, timestamp) - Composite for TimescaleDB
-    """
-
-    __tablename__ = "ohlcv_bars"
-
-    # Columns
-    id: Mapped[UUID] = mapped_column(PG_UUID(as_uuid=True), default=uuid4, nullable=False)
-    symbol: Mapped[str] = mapped_column(String(20), nullable=False)
-    timeframe: Mapped[str] = mapped_column(String(5), nullable=False)
-    timestamp: Mapped[datetime] = mapped_column(TIMESTAMP(timezone=True), nullable=False)  # Partitioning column
-
-    # OHLCV data
-    open: Mapped[Decimal] = mapped_column(NUMERIC(18, 8), nullable=False)
-    high: Mapped[Decimal] = mapped_column(NUMERIC(18, 8), nullable=False)
-    low: Mapped[Decimal] = mapped_column(NUMERIC(18, 8), nullable=False)
-    close: Mapped[Decimal] = mapped_column(NUMERIC(18, 8), nullable=False)
-    volume: Mapped[int] = mapped_column(sa.BigInteger, nullable=False)
-
-    # VSA analysis fields
-    spread: Mapped[Decimal] = mapped_column(NUMERIC(18, 8), nullable=False)
-    spread_ratio: Mapped[Decimal] = mapped_column(NUMERIC(10, 4), server_default="1.0", nullable=False)
-    volume_ratio: Mapped[Decimal] = mapped_column(NUMERIC(10, 4), server_default="1.0", nullable=False)
-=======
+
+    # Timestamps
+    created_at: Mapped[datetime] = mapped_column(
+        TIMESTAMP(timezone=True), default=lambda: datetime.now(UTC), nullable=False
+    )
 
     __table_args__ = (
         CheckConstraint(
@@ -353,15 +268,10 @@
     endpoint: Mapped[str] = mapped_column(Text, nullable=False)
     p256dh_key: Mapped[str] = mapped_column(Text, nullable=False)
     auth_key: Mapped[str] = mapped_column(Text, nullable=False)
->>>>>>> 4194ffe7
-
-    # Timestamps
-    created_at: Mapped[datetime] = mapped_column(
-        TIMESTAMP(timezone=True), default=lambda: datetime.now(UTC), nullable=False
-<<<<<<< HEAD
-    )
-=======
-    )
-
-    __table_args__ = (UniqueConstraint("user_id", "endpoint", name="uq_user_endpoint"),)
->>>>>>> 4194ffe7
+
+    # Timestamps
+    created_at: Mapped[datetime] = mapped_column(
+        TIMESTAMP(timezone=True), default=lambda: datetime.now(UTC), nullable=False
+    )
+
+    __table_args__ = (UniqueConstraint("user_id", "endpoint", name="uq_user_endpoint"),)