"""
Backtest Models (Story 11.2 + Story 12.1 + Story 12.3 + Story 12.4 + Story 12.7)

Purpose:
--------
Pydantic models for backtest preview functionality (Story 11.2),
comprehensive backtesting engine (Story 12.1), detector accuracy testing
(Story 12.3), walk-forward validation (Story 12.4), and regression testing
automation (Story 12.7) including configuration, order simulation, position
tracking, trades, metrics, results, accuracy testing, walk-forward testing,
and regression testing.

Story 11.2 Models:
------------------
- BacktestPreviewRequest: Request payload for backtest preview
- BacktestComparison: Comparison between current and proposed configs
- BacktestPreviewResponse: Response for backtest preview initiation
- BacktestProgressUpdate: WebSocket progress update message
- BacktestCompletedMessage: WebSocket completion message

Story 12.1 Models (Backtesting Engine):
----------------------------------------
- BacktestConfig: Configuration for backtesting engine
- BacktestOrder: Order lifecycle tracking
- BacktestPosition: Open position tracking
- BacktestTrade: Completed trade record
- EquityCurvePoint: Portfolio value snapshot (extended from 11.2)
- BacktestMetrics: Performance statistics (extended from 11.2)
- BacktestResult: Complete backtest output

Story 12.3 Models (Detector Accuracy Testing):
-----------------------------------------------
- AccuracyMetrics: Comprehensive accuracy metrics for pattern detectors
- LabeledPattern: Labeled pattern data for testing (in dataset models)

Story 12.4 Models (Walk-Forward Testing):
------------------------------------------
- ValidationWindow: Single train/validate window pair with metrics
- WalkForwardConfig: Configuration for walk-forward testing
- WalkForwardChartData: Chart data for visualization
- WalkForwardResult: Complete walk-forward test results

Story 12.7 Models (Regression Testing Automation):
----------------------------------------------------
- RegressionTestConfig: Configuration for regression testing
- RegressionBaseline: Performance baseline for comparison
- RegressionTestResult: Complete regression test output
- RegressionComparison: Detailed baseline comparison
- MetricComparison: Individual metric comparison

Author: Story 11.2 Task 1, Story 12.1 Task 1, Story 12.3 Task 1, Story 12.4 Task 1, Story 12.7 Task 1
"""

from datetime import UTC, date, datetime
from decimal import Decimal
from typing import Any, Literal, Optional
from uuid import UUID, uuid4

from pydantic import BaseModel, ConfigDict, Field, field_validator


class BacktestPreviewRequest(BaseModel):
    """Request payload for backtest preview.

    Attributes:
        proposed_config: Configuration changes to test
        days: Backtest duration in days (7-365, default 90)
        symbol: Optional symbol filter for specific instrument
        timeframe: Data timeframe (default "1d")
    """

    proposed_config: dict[str, Any]  # Configuration changes to test
    days: int = Field(default=90, ge=7, le=365, description="Backtest duration in days")
    symbol: str | None = Field(default=None, description="Optional symbol filter")
    timeframe: str = Field(default="1d", description="Data timeframe")


class BacktestMetrics(BaseModel):
    """Performance metrics for a backtest run.

    Extended in Story 12.1 to include comprehensive statistics.

    Attributes:
        total_signals: Total number of trade signals generated
        win_rate: Winning percentage (0.0 - 1.0)
        average_r_multiple: Average R-multiple of trades (avg_r_multiple is alias)
        profit_factor: Total wins / total losses
        max_drawdown: Maximum drawdown percentage (0.0 - 1.0)
        total_return_pct: Total return percentage
        cagr: Compound Annual Growth Rate
        sharpe_ratio: Risk-adjusted return metric
        max_drawdown_duration_days: Longest drawdown period in days
        total_trades: Total number of completed trades
        winning_trades: Number of winning trades
        losing_trades: Number of losing trades
    """

    total_signals: int = Field(default=0, ge=0, description="Total number of signals")
    win_rate: Decimal = Field(
        default=Decimal("0.0"), ge=Decimal("0.0"), le=Decimal("1.0"), description="Win rate 0-1"
    )
    average_r_multiple: Decimal = Field(default=Decimal("0.0"), description="Average R-multiple")
    profit_factor: Decimal = Field(
        default=Decimal("0.0"), ge=Decimal("0.0"), description="Profit factor"
    )
    max_drawdown: Decimal = Field(
        default=Decimal("0.0"),
        ge=Decimal("0.0"),
        le=Decimal("1.0"),
        description="Max drawdown 0-1",
    )
    # Story 12.1 extensions
    total_return_pct: Decimal = Field(default=Decimal("0.0"), description="Total return %")
    cagr: Decimal = Field(default=Decimal("0.0"), description="Compound Annual Growth Rate")
    sharpe_ratio: Decimal = Field(default=Decimal("0.0"), description="Sharpe ratio")
    max_drawdown_duration_days: int = Field(
        default=0, ge=0, description="Max drawdown duration in days"
    )
    total_trades: int = Field(default=0, ge=0, description="Total completed trades")
    winning_trades: int = Field(default=0, ge=0, description="Winning trades")
    losing_trades: int = Field(default=0, ge=0, description="Losing trades")

    # Alias for compatibility
    @property
    def avg_r_multiple(self) -> Decimal:
        """Alias for average_r_multiple."""
        return self.average_r_multiple


class EquityCurvePoint(BaseModel):
    """Single point on equity curve.

    Extended in Story 12.1 to include additional portfolio details.

    Attributes:
        timestamp: Time of this equity snapshot
        equity_value: Portfolio equity value at this time (legacy, same as portfolio_value)
        portfolio_value: Total portfolio value (cash + positions)
        cash: Available cash balance
        positions_value: Value of all open positions
        daily_return: Daily return percentage
        cumulative_return: Cumulative return since start
    """

    timestamp: datetime = Field(description="Timestamp of equity snapshot")
    equity_value: Decimal = Field(description="Portfolio equity value (legacy)")
    portfolio_value: Decimal = Field(description="Total portfolio value")
    cash: Decimal = Field(description="Available cash balance")
    positions_value: Decimal = Field(default=Decimal("0"), description="Value of open positions")
    daily_return: Decimal = Field(default=Decimal("0"), description="Daily return percentage")
    cumulative_return: Decimal = Field(default=Decimal("0"), description="Cumulative return")


class BacktestComparison(BaseModel):
    """Comparison between current and proposed configs.

    Attributes:
        current_metrics: Metrics for current configuration
        proposed_metrics: Metrics for proposed configuration
        recommendation: Algorithm recommendation (improvement/degraded/neutral)
        recommendation_text: Human-readable recommendation message
        equity_curve_current: Equity curve for current config
        equity_curve_proposed: Equity curve for proposed config
    """

    current_metrics: BacktestMetrics
    proposed_metrics: BacktestMetrics
    recommendation: Literal["improvement", "degraded", "neutral"]
    recommendation_text: str
    equity_curve_current: list[EquityCurvePoint]
    equity_curve_proposed: list[EquityCurvePoint]


class BacktestPreviewResponse(BaseModel):
    """Response for backtest preview initiation.

    Attributes:
        backtest_run_id: Unique identifier for this backtest run
        status: Current status of backtest
        estimated_duration_seconds: Expected time to complete
    """

    backtest_run_id: UUID
    status: Literal["queued", "running", "completed", "failed", "timeout"]
    estimated_duration_seconds: int = Field(ge=0)


class BacktestProgressUpdate(BaseModel):
    """WebSocket progress update message.

    Attributes:
        type: Message type identifier
        sequence_number: Message sequence for ordering
        backtest_run_id: ID of the backtest run
        bars_analyzed: Number of bars processed so far
        total_bars: Total number of bars to process
        percent_complete: Progress percentage (0-100)
        timestamp: Time of this update
    """

    type: Literal["backtest_progress"] = "backtest_progress"
    sequence_number: int = Field(ge=0)
    backtest_run_id: UUID
    bars_analyzed: int = Field(ge=0)
    total_bars: int = Field(ge=1)
    percent_complete: int = Field(ge=0, le=100)
    timestamp: datetime


class BacktestCompletedMessage(BaseModel):
    """WebSocket completion message.

    Attributes:
        type: Message type identifier
        sequence_number: Message sequence for ordering
        backtest_run_id: ID of the backtest run
        comparison: Full comparison results
        timestamp: Time of completion
    """

    type: Literal["backtest_completed"] = "backtest_completed"
    sequence_number: int = Field(ge=0)
    backtest_run_id: UUID
    comparison: BacktestComparison
    timestamp: datetime


# ============================================================================
# Story 12.1: Comprehensive Backtesting Engine Models
# ============================================================================


class BacktestConfig(BaseModel):
    """Configuration for backtesting engine.

    Defines all parameters needed to run a backtest including symbol,
    date range, capital, risk limits, and cost models.

    Extended in Story 12.5 to include comprehensive commission and slippage configs.

    Attributes:
        symbol: Trading symbol to backtest
        start_date: Backtest start date
        end_date: Backtest end date
        initial_capital: Starting capital amount
        max_position_size: Maximum position size as fraction of capital (e.g., 0.02 = 2%)
        commission_per_share: Commission cost per share (default $0.005 for IB) - DEPRECATED, use commission_config
        slippage_model: Type of slippage model to use - DEPRECATED, use slippage_config
        slippage_percentage: Base slippage percentage (default 0.02% = 0.0002) - DEPRECATED, use slippage_config
        commission_config: Commission configuration (Story 12.5)
        slippage_config: Slippage configuration (Story 12.5)
        risk_limits: Risk limit configuration dict
    """

    symbol: str = Field(description="Trading symbol")
    start_date: date = Field(description="Backtest start date")
    end_date: date = Field(description="Backtest end date")
    initial_capital: Decimal = Field(
        default=Decimal("100000"), gt=Decimal("0"), description="Starting capital"
    )
    max_position_size: Decimal = Field(
        default=Decimal("0.02"),
        gt=Decimal("0"),
        le=Decimal("1.0"),
        description="Max position size as fraction",
    )
    # Legacy fields (maintain for backward compatibility)
    commission_per_share: Decimal = Field(
        default=Decimal("0.005"), ge=Decimal("0"), description="Commission per share (deprecated)"
    )
    slippage_model: Literal["PERCENTAGE", "FIXED"] = Field(
        default="PERCENTAGE", description="Slippage model type (deprecated)"
    )
    slippage_percentage: Decimal = Field(
        default=Decimal("0.0002"),
        ge=Decimal("0"),
        description="Base slippage percentage (deprecated)",
    )
    # Story 12.5: New comprehensive configs
    commission_config: Optional["CommissionConfig"] = Field(
        default=None, description="Commission configuration (Story 12.5)"
    )
    slippage_config: Optional["SlippageConfig"] = Field(
        default=None, description="Slippage configuration (Story 12.5)"
    )
    risk_limits: dict[str, Any] = Field(
        default_factory=lambda: {"max_portfolio_heat": 0.10, "max_campaign_risk": 0.05},
        description="Risk limit configuration",
    )


class BacktestOrder(BaseModel):
    """Order lifecycle tracking for backtesting.

    Tracks an order from creation through fill or rejection, including
    all costs (commission, slippage) and timing information.

    Extended in Story 12.5 to include detailed commission and slippage breakdowns.

    Attributes:
        order_id: Unique order identifier
        symbol: Trading symbol
        order_type: Type of order (MARKET or LIMIT)
        side: Order side (BUY or SELL)
        quantity: Number of shares
        limit_price: Limit price for LIMIT orders
        created_bar_timestamp: Timestamp of bar when order created
        filled_bar_timestamp: Timestamp of bar when order filled
        fill_price: Actual fill price including slippage
        commission: Commission cost for this order
        slippage: Slippage cost for this order
        commission_breakdown: Detailed commission breakdown (Story 12.5)
        slippage_breakdown: Detailed slippage breakdown (Story 12.5)
        status: Current order status
    """

    order_id: UUID = Field(description="Unique order ID")
    symbol: str = Field(description="Trading symbol")
    order_type: Literal["MARKET", "LIMIT"] = Field(description="Order type")
    side: Literal["BUY", "SELL"] = Field(description="Order side")
    quantity: int = Field(gt=0, description="Share quantity")
    limit_price: Optional[Decimal] = Field(default=None, description="Limit price if LIMIT order")
    created_bar_timestamp: datetime = Field(description="Bar timestamp when created")
    filled_bar_timestamp: Optional[datetime] = Field(
        default=None, description="Bar timestamp when filled"
    )
    fill_price: Optional[Decimal] = Field(default=None, description="Actual fill price")
    commission: Decimal = Field(default=Decimal("0"), description="Commission cost")
    slippage: Decimal = Field(default=Decimal("0"), description="Slippage cost")
    # Story 12.5: Detailed breakdowns
    commission_breakdown: Optional["CommissionBreakdown"] = Field(
        default=None, description="Detailed commission breakdown (Story 12.5)"
    )
    slippage_breakdown: Optional["SlippageBreakdown"] = Field(
        default=None, description="Detailed slippage breakdown (Story 12.5)"
    )
    status: Literal["PENDING", "FILLED", "REJECTED"] = Field(description="Order status")


class BacktestPosition(BaseModel):
    """Open position tracking for backtesting.

    Represents an open position with entry information and current
    unrealized P&L.

    Extended in Story 12.1 Task 4 to include position_id, side, timestamps,
    and commission tracking.

    Attributes:
        position_id: Unique position identifier
        symbol: Trading symbol
        side: Position side (LONG or SHORT)
        quantity: Number of shares held
        average_entry_price: Average entry price (alias: entry_price)
        current_price: Current market price
        entry_timestamp: Timestamp when position was opened
        last_updated: Timestamp of last position update
        unrealized_pnl: Unrealized profit/loss
        total_commission: Total commission paid for this position
    """

    position_id: UUID = Field(description="Unique position ID")
    symbol: str = Field(description="Trading symbol")
    side: Literal["LONG", "SHORT"] = Field(description="Position side")
    quantity: int = Field(description="Share quantity")
    average_entry_price: Decimal = Field(description="Average entry price")
    current_price: Decimal = Field(description="Current market price")
    entry_timestamp: datetime = Field(description="Position entry timestamp")
    last_updated: datetime = Field(description="Last update timestamp")
    unrealized_pnl: Decimal = Field(default=Decimal("0"), description="Unrealized P&L")
    total_commission: Decimal = Field(default=Decimal("0"), description="Total commission")

    # Backward compatibility alias for Story 11.2
    @property
    def entry_price(self) -> Decimal:
        """Alias for average_entry_price for backward compatibility."""
        return self.average_entry_price


class BacktestTrade(BaseModel):
    """Completed trade record for backtesting.

    Represents a completed round-trip trade with all metrics including
    P&L, costs, and risk-adjusted returns.

    Extended in Story 12.1 Task 4 to include position_id, side tracking,
    and more flexible field naming.

    Extended in Story 12.5 to include separate entry/exit costs and gross/net metrics.

    Attributes:
        trade_id: Unique trade identifier
        position_id: ID of the position that was closed
        symbol: Trading symbol
        side: Trade side (LONG or SHORT)
        quantity: Number of shares traded
        entry_price: Entry fill price
        exit_price: Exit fill price
        entry_timestamp: Entry bar timestamp
        exit_timestamp: Exit bar timestamp
        realized_pnl: Net realized profit/loss after all costs
        commission: Total commission for entry + exit
        slippage: Total slippage for entry + exit
        entry_commission: Commission for entry order (Story 12.5)
        exit_commission: Commission for exit order (Story 12.5)
        entry_slippage: Slippage for entry order (Story 12.5)
        exit_slippage: Slippage for exit order (Story 12.5)
        total_commission: Alias for commission (Story 12.5)
        total_slippage: Alias for slippage (Story 12.5)
        gross_pnl: P&L before costs (Story 12.5)
        net_pnl: P&L after costs (alias for realized_pnl, Story 12.5)
        gross_r_multiple: R-multiple before costs (Story 12.5)
        net_r_multiple: R-multiple after costs (alias for r_multiple, Story 12.5)
        r_multiple: Risk-adjusted return (P&L / initial risk)
        pattern_type: Pattern that triggered trade (optional)
    """

    trade_id: UUID = Field(description="Unique trade ID")
    position_id: UUID = Field(description="Position ID that was closed")
    symbol: str = Field(description="Trading symbol")
    side: Literal["LONG", "SHORT"] = Field(description="Trade side")
    quantity: int = Field(gt=0, description="Share quantity")
    entry_price: Decimal = Field(description="Entry fill price")
    exit_price: Decimal = Field(description="Exit fill price")
    entry_timestamp: datetime = Field(description="Entry bar timestamp")
    exit_timestamp: datetime = Field(description="Exit bar timestamp")
    realized_pnl: Decimal = Field(description="Net realized P&L after costs")
    commission: Decimal = Field(description="Total commission")
    slippage: Decimal = Field(description="Total slippage")
    # Story 12.5: Separate entry/exit costs
    entry_commission: Decimal = Field(
        default=Decimal("0"), description="Entry commission (Story 12.5)"
    )
    exit_commission: Decimal = Field(
        default=Decimal("0"), description="Exit commission (Story 12.5)"
    )
    entry_slippage: Decimal = Field(default=Decimal("0"), description="Entry slippage (Story 12.5)")
    exit_slippage: Decimal = Field(default=Decimal("0"), description="Exit slippage (Story 12.5)")
    # Story 12.5: Gross/net metrics
    gross_pnl: Decimal = Field(default=Decimal("0"), description="P&L before costs (Story 12.5)")
    gross_r_multiple: Decimal = Field(
        default=Decimal("0"), description="R-multiple before costs (Story 12.5)"
    )
    r_multiple: Decimal = Field(default=Decimal("0"), description="Risk-adjusted return")
    pattern_type: Optional[str] = Field(
        default=None, description="Pattern type that triggered trade"
    )

    # Backward compatibility aliases for Story 11.2
    @property
    def pnl(self) -> Decimal:
        """Alias for realized_pnl for backward compatibility."""
        return self.realized_pnl

    @property
    def commission_total(self) -> Decimal:
        """Alias for commission for backward compatibility."""
        return self.commission

    @property
    def slippage_total(self) -> Decimal:
        """Alias for slippage for backward compatibility."""
        return self.slippage

    # Story 12.5: New aliases
    @property
    def total_commission(self) -> Decimal:
        """Alias for commission (Story 12.5)."""
        return self.commission

    @property
    def total_slippage(self) -> Decimal:
        """Alias for slippage (Story 12.5)."""
        return self.slippage

    @property
    def net_pnl(self) -> Decimal:
        """Alias for realized_pnl (Story 12.5)."""
        return self.realized_pnl

    @property
    def net_r_multiple(self) -> Decimal:
        """Alias for r_multiple (Story 12.5)."""
        return self.r_multiple


class BacktestResult(BaseModel):
    """Complete backtest output.

    Contains all results from a backtest run including configuration,
    equity curve, trades, metrics, and validation flags.

    Extended in Story 12.5 to include transaction cost summary.
    Extended in Story 12.6A to include enhanced metrics for pattern performance,
    monthly returns, drawdown analysis, risk metrics, and campaign tracking.

    Attributes:
        backtest_run_id: Unique backtest run identifier
        symbol: Trading symbol
        timeframe: Data timeframe (e.g., '1d')
        start_date: Backtest start date
        end_date: Backtest end date
        config: Configuration used for this backtest
        equity_curve: Portfolio value over time
        trades: All completed trades
        metrics: Performance metrics
        cost_summary: Transaction cost summary (Story 12.5)
        pattern_performance: Per-pattern performance breakdown (Story 12.6A)
        monthly_returns: Monthly return heatmap data (Story 12.6A)
        drawdown_periods: Individual drawdown events (Story 12.6A)
        risk_metrics: Portfolio risk statistics (Story 12.6A)
        campaign_performance: Wyckoff campaign tracking (Story 12.6A)
        look_ahead_bias_check: Whether look-ahead bias validation passed
        execution_time_seconds: Time taken to run backtest
        created_at: When backtest was run
    """

    backtest_run_id: UUID = Field(description="Unique backtest run ID")
    symbol: str = Field(description="Trading symbol")
    timeframe: str = Field(default="1d", description="Data timeframe")
    start_date: date = Field(description="Backtest start date")
    end_date: date = Field(description="Backtest end date")
    config: BacktestConfig = Field(description="Backtest configuration")
    equity_curve: list[EquityCurvePoint] = Field(
        default_factory=list, description="Portfolio value over time"
    )
    trades: list[BacktestTrade] = Field(default_factory=list, description="Completed trades")
    metrics: BacktestMetrics = Field(description="Performance metrics")
    # Story 12.5: Transaction cost summary
    cost_summary: Optional["BacktestCostSummary"] = Field(
        default=None, description="Transaction cost summary (Story 12.5)"
    )
    # Story 12.6A: Enhanced metrics
    pattern_performance: list["PatternPerformance"] = Field(
        default_factory=list, description="Per-pattern performance metrics (Story 12.6A)"
    )
    monthly_returns: list["MonthlyReturn"] = Field(
        default_factory=list, description="Monthly return breakdown (Story 12.6A)"
    )
    drawdown_periods: list["DrawdownPeriod"] = Field(
        default_factory=list, description="Individual drawdown events (Story 12.6A)"
    )
    risk_metrics: Optional["RiskMetrics"] = Field(
        default=None, description="Portfolio risk statistics (Story 12.6A)"
    )
    campaign_performance: list["CampaignPerformance"] = Field(
        default_factory=list, description="Wyckoff campaign tracking (Story 12.6A)"
    )
    # Story 12.6A AC6: Extreme trades and streaks
    largest_winner: Optional["BacktestTrade"] = Field(
        default=None, description="Trade with highest P&L (Story 12.6A AC6)"
    )
    largest_loser: Optional["BacktestTrade"] = Field(
        default=None, description="Trade with lowest P&L (Story 12.6A AC6)"
    )
    longest_winning_streak: int = Field(
        default=0, ge=0, description="Consecutive winning trades (Story 12.6A AC6)"
    )
    longest_losing_streak: int = Field(
        default=0, ge=0, description="Consecutive losing trades (Story 12.6A AC6)"
    )
    look_ahead_bias_check: bool = Field(
        default=False, description="Look-ahead bias validation result"
    )
    execution_time_seconds: float = Field(default=0.0, ge=0, description="Execution time")
    created_at: datetime = Field(
        default_factory=lambda: datetime.now(UTC), description="When backtest was created"
    )


# ============================================================================
# Story 12.4: Walk-Forward Backtesting Models
# ============================================================================


class ValidationWindow(BaseModel):
    """Single validation window in walk-forward testing.

    Represents a train/validate pair with performance metrics for both periods
    and degradation detection.

    Attributes:
        window_id: Unique identifier for this validation window
        window_number: Sequential window number (1, 2, 3...)
        train_start_date: Start of training period
        train_end_date: End of training period
        validate_start_date: Start of validation period
        validate_end_date: End of validation period
        train_metrics: Performance during training period
        validate_metrics: Out-of-sample performance during validation
        train_backtest_id: Reference to training backtest run
        validate_backtest_id: Reference to validation backtest run
        performance_ratio: validate_metric / train_metric (e.g., 0.85 = 85%)
        degradation_detected: True if validation <80% of training
        created_at: When window was created (UTC)
    """

    window_id: UUID = Field(default_factory=uuid4, description="Unique window ID")
    window_number: int = Field(ge=1, description="Sequential window number")
    train_start_date: date = Field(description="Training period start")
    train_end_date: date = Field(description="Training period end")
    validate_start_date: date = Field(description="Validation period start")
    validate_end_date: date = Field(description="Validation period end")
    train_metrics: BacktestMetrics = Field(description="Training performance metrics")
    validate_metrics: BacktestMetrics = Field(description="Validation performance metrics")
    train_backtest_id: UUID = Field(description="Training backtest run ID")
    validate_backtest_id: UUID = Field(description="Validation backtest run ID")
    performance_ratio: Decimal = Field(
        description="Validation/training performance ratio",
        decimal_places=4,
        max_digits=6,
    )
    degradation_detected: bool = Field(description="True if performance degraded")
    created_at: datetime = Field(
        default_factory=lambda: datetime.now(UTC), description="Window creation timestamp (UTC)"
    )

    @field_validator("created_at")
    @classmethod
    def validate_utc_timestamp(cls, v: datetime) -> datetime:
        """Ensure timestamp is UTC."""
        if v.tzinfo is not None and v.tzinfo.utcoffset(v) is not None:
            # Convert to UTC if timezone-aware
            return v.replace(tzinfo=None)
        return v


class WalkForwardConfig(BaseModel):
    """Configuration for walk-forward testing.

    Defines parameters for rolling window validation including symbols,
    date ranges, window sizes, and degradation thresholds.

    Attributes:
        symbols: Symbols to test (e.g., ["AAPL", "MSFT", "GOOGL", "TSLA"])
        overall_start_date: Overall test period start (e.g., 2020-01-01)
        overall_end_date: Overall test period end (e.g., 2024-12-31)
        train_period_months: Training window size in months (default 6)
        validate_period_months: Validation window size in months (default 3)
        backtest_config: Base configuration for running backtests
        primary_metric: Metric to use for degradation detection (default win_rate)
        degradation_threshold: Minimum acceptable performance ratio (default 0.80)
    """

    symbols: list[str] = Field(min_length=1, description="Symbols to test")
    overall_start_date: date = Field(description="Overall test period start")
    overall_end_date: date = Field(description="Overall test period end")
    train_period_months: int = Field(default=6, ge=1, description="Training window months")
    validate_period_months: int = Field(default=3, ge=1, description="Validation window months")
    backtest_config: BacktestConfig = Field(description="Base backtest configuration")
    primary_metric: Literal["win_rate", "avg_r_multiple", "profit_factor", "sharpe_ratio"] = Field(
        default="win_rate", description="Primary metric for degradation detection"
    )
    degradation_threshold: Decimal = Field(
        default=Decimal("0.80"),
        ge=Decimal("0.0"),
        le=Decimal("1.0"),
        description="Minimum performance ratio (default 80%)",
    )

    @field_validator("overall_end_date")
    @classmethod
    def validate_date_range(cls, v: date, info) -> date:
        """Ensure end date is after start date."""
        if "overall_start_date" in info.data and v <= info.data["overall_start_date"]:
            raise ValueError("overall_end_date must be after overall_start_date")
        return v


class WalkForwardChartData(BaseModel):
    """Chart data for walk-forward visualization.

    Prepares data for frontend charting of train vs validate performance
    across all windows.

    Attributes:
        window_labels: Window labels (e.g., ["Window 1", "Window 2", ...])
        train_win_rates: Training win rates per window
        validate_win_rates: Validation win rates per window
        train_avg_r: Training average R-multiple per window
        validate_avg_r: Validation average R-multiple per window
        train_profit_factor: Training profit factor per window
        validate_profit_factor: Validation profit factor per window
        degradation_flags: True for degraded windows
    """

    window_labels: list[str] = Field(description="Window labels for charting")
    train_win_rates: list[Decimal] = Field(description="Training win rates")
    validate_win_rates: list[Decimal] = Field(description="Validation win rates")
    train_avg_r: list[Decimal] = Field(description="Training avg R-multiple")
    validate_avg_r: list[Decimal] = Field(description="Validation avg R-multiple")
    train_profit_factor: list[Decimal] = Field(description="Training profit factor")
    validate_profit_factor: list[Decimal] = Field(description="Validation profit factor")
    degradation_flags: list[bool] = Field(description="Degradation indicators per window")


class WalkForwardResult(BaseModel):
    """Complete walk-forward test result.

    Contains all validation windows, summary statistics, stability metrics,
    and statistical significance tests.

    Attributes:
        walk_forward_id: Unique identifier for this walk-forward test
        config: Configuration used for this test
        windows: All validation windows tested
        summary_statistics: Aggregate stats across all windows
        stability_score: Coefficient of variation of validation performance
        degradation_windows: Window numbers where degradation detected
        statistical_significance: P-values for train vs validate differences
        chart_data: Prepared data for frontend visualization
        total_execution_time_seconds: Total time to run all backtests
        avg_window_execution_time_seconds: Average time per window
        created_at: When test was run (UTC)
    """

    walk_forward_id: UUID = Field(default_factory=uuid4, description="Unique walk-forward ID")
    config: WalkForwardConfig = Field(description="Configuration used")
    windows: list[ValidationWindow] = Field(default_factory=list, description="Validation windows")
    summary_statistics: dict[str, Any] = Field(
        default_factory=dict, description="Summary statistics"
    )
    stability_score: Decimal = Field(
        default=Decimal("0"),
        description="Coefficient of variation (lower = more stable)",
        decimal_places=4,
        max_digits=6,
    )
    degradation_windows: list[int] = Field(
        default_factory=list, description="Window numbers with degradation"
    )
    statistical_significance: dict[str, float] = Field(
        default_factory=dict, description="P-values for statistical tests"
    )
    chart_data: Optional[WalkForwardChartData] = Field(
        default=None, description="Chart data for visualization"
    )
    total_execution_time_seconds: float = Field(default=0.0, ge=0, description="Total exec time")
    avg_window_execution_time_seconds: float = Field(
        default=0.0, ge=0, description="Avg window time"
    )
    created_at: datetime = Field(
        default_factory=lambda: datetime.now(UTC), description="Test creation timestamp (UTC)"
    )

    @field_validator("created_at")
    @classmethod
    def validate_utc_timestamp(cls, v: datetime) -> datetime:
        """Ensure timestamp is UTC."""
        if v.tzinfo is not None and v.tzinfo.utcoffset(v) is not None:
            return v.replace(tzinfo=None)
        return v


# ============================================================================
# Story 12.3: Detector Accuracy Testing Framework
# ============================================================================


class AccuracyMetrics(BaseModel):
    """
    Comprehensive accuracy metrics for Wyckoff pattern detectors (Story 12.3 Task 1).

    Combines standard ML metrics with Wyckoff-specific validation to ensure
    detectors not only identify patterns but do so within correct campaign phases
    and sequential logic.

    Standard ML Metrics:
    --------------------
        precision: TP / (TP + FP) - How many detected patterns were correct?
        recall: TP / (TP + FN) - How many actual patterns were detected?
        f1_score: Harmonic mean of precision and recall
        confusion_matrix: TP, FP, TN, FN counts

    Wyckoff-Specific Metrics (Critical for Methodology Validation):
    ----------------------------------------------------------------
        phase_accuracy: % of patterns detected in correct Wyckoff phase
        campaign_validity_rate: % of patterns within valid campaigns
        sequential_logic_score: % of patterns with correct prerequisite events
        false_phase_rate: % of patterns incorrectly detected in wrong phase
        confirmation_rate: % of patterns with subsequent confirmation events
        phase_breakdown: Accuracy per phase ({"Phase C": {"TP": 10, "FP": 2}, ...})
        campaign_type_breakdown: Accuracy per campaign type
        prerequisite_violation_rate: % of detections missing required events

    NFR Targets:
    ------------
        - NFR2: Range detection precision ≥ 90%
        - NFR3: Pattern detection precision ≥ 75%
        - NFR4: Phase identification accuracy ≥ 80%
        - NFR21: Monthly regression testing (>5% F1 drop = regression)

    Example:
        Spring detector test:
            detector_name: "SpringDetector"
            total_samples: 100
            true_positives: 76
            false_positives: 9
            false_negatives: 15
            precision: 0.8941 (89.41%) - TP/(TP+FP) = 76/85
            recall: 0.8352 (83.52%) - TP/(TP+FN) = 76/91
            f1_score: 0.8636 (86.36%)
            passes_nfr_target: True (≥75% for patterns)
            phase_accuracy: 0.9211 (92.11%) - most detections in Phase C
            campaign_validity_rate: 0.9474 (94.74%) - valid campaigns

    Author: Story 12.3 Task 1
    """

    # Core identification
    detector_name: str = Field(..., max_length=100, description="Detector name")
    detector_version: str = Field(default="1.0", max_length=50, description="Version identifier")
    test_timestamp: datetime = Field(
        default_factory=lambda: datetime.now(UTC), description="Test run timestamp (UTC)"
    )
    dataset_version: str = Field(default="v1", max_length=20, description="Dataset version")
    pattern_type: Literal["SPRING", "SOS", "UTAD", "LPS"] = Field(
        description="Pattern being tested"
    )

    # Sample counts
    total_samples: int = Field(..., ge=0, description="Total test cases")
    true_positives: int = Field(..., ge=0, description="Correctly detected patterns")
    false_positives: int = Field(..., ge=0, description="Incorrectly detected patterns")
    true_negatives: int = Field(..., ge=0, description="Correctly rejected non-patterns")
    false_negatives: int = Field(..., ge=0, description="Missed valid patterns")

    # Standard accuracy metrics (use Decimal for financial precision)
    precision: Decimal = Field(..., decimal_places=4, description="Precision (TP / (TP + FP))")
    recall: Decimal = Field(..., decimal_places=4, description="Recall (TP / (TP + FN))")
    f1_score: Decimal = Field(..., decimal_places=4, description="F1-score (harmonic mean)")
    confusion_matrix: dict[str, int] = Field(
        ..., description="Full confusion matrix (TP, FP, TN, FN)"
    )

    # Test configuration
    threshold_used: Decimal = Field(
        default=Decimal("0.70"),
        ge=Decimal("0"),
        le=Decimal("1.0"),
        decimal_places=2,
        description="Confidence threshold applied",
    )

    # NFR compliance
    passes_nfr_target: bool = Field(..., description="Meets NFR precision target?")
    nfr_target: Decimal = Field(..., decimal_places=2, description="NFR target precision")

    # Additional metadata
    metadata: dict[str, Any] = Field(default_factory=dict, description="Additional test details")

    # Wyckoff-specific accuracy metrics (Story 12.3 - CRITICAL)
    phase_accuracy: Decimal = Field(
        default=Decimal("0"),
        decimal_places=4,
        description="% of patterns detected in correct Wyckoff phase",
    )
    campaign_validity_rate: Decimal = Field(
        default=Decimal("0"),
        decimal_places=4,
        description="% of patterns within valid Accumulation/Distribution campaigns",
    )
    sequential_logic_score: Decimal = Field(
        default=Decimal("0"),
        decimal_places=4,
        description="% of patterns with correct prerequisite events",
    )
    false_phase_rate: Decimal = Field(
        default=Decimal("0"),
        decimal_places=4,
        description="% of patterns incorrectly detected in wrong phase",
    )
    confirmation_rate: Decimal = Field(
        default=Decimal("0"),
        decimal_places=4,
        description="% of patterns with subsequent confirmation events",
    )
    phase_breakdown: dict[str, dict[str, int]] = Field(
        default_factory=dict,
        description="Accuracy per phase: {'Phase C': {'TP': 10, 'FP': 2}, ...}",
    )
    campaign_type_breakdown: dict[str, dict[str, int]] = Field(
        default_factory=dict,
        description="Accuracy per campaign type: {'ACCUMULATION': {...}, 'DISTRIBUTION': {...}}",
    )
    prerequisite_violation_rate: Decimal = Field(
        default=Decimal("0"),
        decimal_places=4,
        description="% of detections missing required preliminary events",
    )

    @field_validator("test_timestamp", mode="before")
    @classmethod
    def ensure_utc(cls, v: datetime) -> datetime:
        """Enforce UTC timezone on test timestamp (matches OHLCVBar pattern)."""
        if isinstance(v, datetime):
            if v.tzinfo is None:
                return v.replace(tzinfo=UTC)
            return v.astimezone(UTC)
        return v

    @field_validator(
        "precision",
        "recall",
        "f1_score",
        "threshold_used",
        "nfr_target",
        "phase_accuracy",
        "campaign_validity_rate",
        "sequential_logic_score",
        "false_phase_rate",
        "confirmation_rate",
        "prerequisite_violation_rate",
        mode="before",
    )
    @classmethod
    def convert_to_decimal(cls, v) -> Decimal:
        """Convert numeric values to Decimal for financial precision."""
        if isinstance(v, Decimal):
            return v
        return Decimal(str(v))

    # Computed properties for additional metrics
    @property
    def accuracy(self) -> Decimal:
        """Overall accuracy: (TP + TN) / (TP + TN + FP + FN)."""
        total = (
            self.true_positives + self.true_negatives + self.false_positives + self.false_negatives
        )
        if total == 0:
            return Decimal("0")
        return Decimal(str(self.true_positives + self.true_negatives)) / Decimal(str(total))

    @property
    def specificity(self) -> Decimal:
        """Specificity (True Negative Rate): TN / (TN + FP)."""
        denominator = self.true_negatives + self.false_positives
        if denominator == 0:
            return Decimal("0")
        return Decimal(str(self.true_negatives)) / Decimal(str(denominator))

    @property
    def negative_predictive_value(self) -> Decimal:
        """NPV: TN / (TN + FN)."""
        denominator = self.true_negatives + self.false_negatives
        if denominator == 0:
            return Decimal("0")
        return Decimal(str(self.true_negatives)) / Decimal(str(denominator))

    model_config = ConfigDict(
        json_schema_extra={
            "example": {
                "detector_name": "SpringDetector",
                "detector_version": "1.0",
                "test_timestamp": "2024-12-20T18:30:00Z",
                "dataset_version": "v1",
                "pattern_type": "SPRING",
                "total_samples": 100,
                "true_positives": 76,
                "false_positives": 9,
                "true_negatives": 0,
                "false_negatives": 15,
                "precision": "0.8941",
                "recall": "0.8352",
                "f1_score": "0.8636",
                "confusion_matrix": {"TP": 76, "FP": 9, "TN": 0, "FN": 15},
                "threshold_used": "0.70",
                "passes_nfr_target": True,
                "nfr_target": "0.75",
                "phase_accuracy": "0.9211",
                "campaign_validity_rate": "0.9474",
                "sequential_logic_score": "0.8421",
                "false_phase_rate": "0.0789",
                "confirmation_rate": "0.8158",
                "prerequisite_violation_rate": "0.1579",
            }
        }
    )


# ==========================================================================================
# Story 12.5: Commission and Slippage Modeling
# ==========================================================================================


class CommissionConfig(BaseModel):
    """
    Commission configuration for backtesting (Story 12.5 Task 1).

    Supports multiple commission models to match different brokers:
    - PER_SHARE: Fixed cost per share (e.g., Interactive Brokers: $0.005/share)
    - PERCENTAGE: Percentage of trade value (e.g., 0.1% of trade value)
    - FIXED: Fixed cost per trade regardless of size (e.g., Robinhood: $0)

    Min/max caps prevent edge cases (very small/large trades).

    Attributes:
        commission_type: Type of commission calculation
        commission_per_share: Cost per share for PER_SHARE model (default $0.005 IB retail)
        commission_percentage: Percentage for PERCENTAGE model (e.g., Decimal("0.001") = 0.1%)
        fixed_commission_per_trade: Fixed cost for FIXED model
        min_commission: Minimum commission per trade (default $1.00)
        max_commission: Optional maximum commission cap
        broker_name: Broker name for reference (e.g., "Interactive Brokers")

    Examples:
        Interactive Brokers Retail:
            commission_type="PER_SHARE"
            commission_per_share=Decimal("0.005")
            min_commission=Decimal("1.00")
            max_commission=None  # 0.5% of trade value cap (handled by broker profiles)

        TD Ameritrade (commission-free):
            commission_type="FIXED"
            fixed_commission_per_trade=Decimal("0")

        Percentage-based broker:
            commission_type="PERCENTAGE"
            commission_percentage=Decimal("0.001")  # 0.1%

    Author: Story 12.5 Task 1
    """

    commission_type: Literal["PER_SHARE", "PERCENTAGE", "FIXED"] = Field(
        default="PER_SHARE", description="Commission calculation method"
    )
    commission_per_share: Decimal = Field(
        default=Decimal("0.005"),
        ge=Decimal("0"),
        decimal_places=8,
        description="Commission per share (default $0.005 for IB retail)",
    )
    commission_percentage: Decimal = Field(
        default=Decimal("0"),
        ge=Decimal("0"),
        le=Decimal("1.0"),
        decimal_places=8,
        description="Commission as percentage of trade value",
    )
    fixed_commission_per_trade: Decimal = Field(
        default=Decimal("0"),
        ge=Decimal("0"),
        decimal_places=2,
        description="Fixed commission per trade",
    )
    min_commission: Decimal = Field(
        default=Decimal("1.00"),
        ge=Decimal("0"),
        decimal_places=2,
        description="Minimum commission per trade",
    )
    max_commission: Optional[Decimal] = Field(
        default=None, ge=Decimal("0"), decimal_places=2, description="Maximum commission cap"
    )
    broker_name: str = Field(
        default="Interactive Brokers Retail", max_length=100, description="Broker name"
    )

    @field_validator(
        "commission_per_share",
        "commission_percentage",
        "fixed_commission_per_trade",
        "min_commission",
        "max_commission",
        mode="before",
    )
    @classmethod
    def convert_to_decimal(cls, v) -> Optional[Decimal]:
        """Convert numeric values to Decimal for financial precision."""
        if v is None:
            return None
        if isinstance(v, Decimal):
            return v
        return Decimal(str(v))


class CommissionBreakdown(BaseModel):
    """
    Detailed commission breakdown for a single order (Story 12.5 Task 1).

    Provides transparency into commission calculations, showing base commission
    before caps and final applied commission after min/max adjustments.

    Attributes:
        order_id: Reference to BacktestOrder
        shares: Quantity traded
        base_commission: Commission before min/max caps
        applied_commission: Actual commission charged after caps
        commission_type: Calculation method used
        broker_name: Broker profile used

    Author: Story 12.5 Task 1
    """

    order_id: UUID = Field(description="BacktestOrder ID")
    shares: int = Field(gt=0, description="Share quantity")
    base_commission: Decimal = Field(decimal_places=2, description="Commission before caps")
    applied_commission: Decimal = Field(decimal_places=2, description="Actual commission charged")
    commission_type: str = Field(description="Calculation method (PER_SHARE, PERCENTAGE, FIXED)")
    broker_name: str = Field(description="Broker name")

    @field_validator("base_commission", "applied_commission", mode="before")
    @classmethod
    def convert_to_decimal(cls, v) -> Decimal:
        """Convert numeric values to Decimal."""
        if isinstance(v, Decimal):
            return v
        return Decimal(str(v))


class SlippageConfig(BaseModel):
    """
    Slippage configuration for backtesting (Story 12.5 Task 2).

    Implements multiple slippage models:
    - LIQUIDITY_BASED: Slippage based on average dollar volume (default)
    - FIXED_PERCENTAGE: Fixed slippage percentage for all trades
    - VOLUME_WEIGHTED: Slippage scales with order size vs bar volume

    Liquidity-based model (default):
    - High liquidity (avg volume > $1M): 0.02% slippage
    - Low liquidity (avg volume < $1M): 0.05% slippage
    - Market impact: Additional slippage when order > 10% of bar volume

    Attributes:
        slippage_model: Type of slippage calculation
        high_liquidity_threshold: Dollar volume threshold for high liquidity (default $1M)
        high_liquidity_slippage_pct: Slippage for high liquidity stocks (default 0.02%)
        low_liquidity_slippage_pct: Slippage for low liquidity stocks (default 0.05%)
        market_impact_enabled: Enable market impact calculations
        market_impact_threshold_pct: Volume participation threshold (default 10%)
        market_impact_per_increment_pct: Additional slippage per 10% increment (default 0.01%)
        fixed_slippage_pct: Fixed slippage for FIXED_PERCENTAGE model

    Examples:
        High liquidity stock (AAPL):
            avg_volume = $50M → 0.02% base slippage
            Small order (5% of volume) → no market impact
            Total slippage: 0.02%

        Low liquidity stock:
            avg_volume = $500K → 0.05% base slippage
            Large order (25% of volume) → 15% excess → 2 increments → 0.02% impact
            Total slippage: 0.07% (0.05% base + 0.02% impact)

    Author: Story 12.5 Task 2
    """

    slippage_model: Literal["LIQUIDITY_BASED", "FIXED_PERCENTAGE", "VOLUME_WEIGHTED"] = Field(
        default="LIQUIDITY_BASED", description="Slippage calculation model"
    )
    high_liquidity_threshold: Decimal = Field(
        default=Decimal("1000000"),
        gt=Decimal("0"),
        decimal_places=2,
        description="Avg dollar volume threshold for high liquidity ($1M default)",
    )
    high_liquidity_slippage_pct: Decimal = Field(
        default=Decimal("0.0002"),
        ge=Decimal("0"),
        le=Decimal("1.0"),
        decimal_places=8,
        description="Slippage for high liquidity (0.02% default)",
    )
    low_liquidity_slippage_pct: Decimal = Field(
        default=Decimal("0.0005"),
        ge=Decimal("0"),
        le=Decimal("1.0"),
        decimal_places=8,
        description="Slippage for low liquidity (0.05% default)",
    )
    market_impact_enabled: bool = Field(default=True, description="Enable market impact")
    market_impact_threshold_pct: Decimal = Field(
        default=Decimal("0.10"),
        ge=Decimal("0"),
        le=Decimal("1.0"),
        decimal_places=8,
        description="Volume participation threshold (10% default)",
    )
    market_impact_per_increment_pct: Decimal = Field(
        default=Decimal("0.0001"),
        ge=Decimal("0"),
        le=Decimal("1.0"),
        decimal_places=8,
        description="Additional slippage per 10% increment (0.01% default)",
    )
    fixed_slippage_pct: Decimal = Field(
        default=Decimal("0.0002"),
        ge=Decimal("0"),
        le=Decimal("1.0"),
        decimal_places=8,
        description="Fixed slippage for FIXED_PERCENTAGE model",
    )

    @field_validator(
        "high_liquidity_threshold",
        "high_liquidity_slippage_pct",
        "low_liquidity_slippage_pct",
        "market_impact_threshold_pct",
        "market_impact_per_increment_pct",
        "fixed_slippage_pct",
        mode="before",
    )
    @classmethod
    def convert_to_decimal(cls, v) -> Decimal:
        """Convert numeric values to Decimal."""
        if isinstance(v, Decimal):
            return v
        return Decimal(str(v))


class SlippageBreakdown(BaseModel):
    """
    Detailed slippage breakdown for a single order (Story 12.5 Task 2).

    Provides complete transparency into slippage calculations, showing
    liquidity assessment, base slippage, market impact, and total costs.

    Attributes:
        order_id: Reference to BacktestOrder
        bar_volume: Volume of the fill bar
        bar_avg_dollar_volume: 20-bar average dollar volume for liquidity calc
        order_quantity: Number of shares in order
        order_value: Dollar value of order (quantity * fill_price)
        volume_participation_pct: Order quantity as % of bar volume
        base_slippage_pct: Liquidity-based slippage percentage
        market_impact_slippage_pct: Additional slippage from market impact
        total_slippage_pct: Combined slippage percentage
        slippage_dollar_amount: Total slippage cost in dollars
        slippage_model_used: Model used for calculation

    Example:
        Buy 10,000 shares AAPL at $150:
            bar_volume: 100,000 shares
            bar_avg_dollar_volume: $15M (high liquidity)
            order_quantity: 10,000
            order_value: $1,500,000
            volume_participation_pct: 10% (at threshold)
            base_slippage_pct: 0.02% (high liquidity)
            market_impact_slippage_pct: 0% (exactly at threshold)
            total_slippage_pct: 0.02%
            slippage_dollar_amount: $300 ($150 * 10,000 * 0.0002)

    Author: Story 12.5 Task 2
    """

    order_id: UUID = Field(description="BacktestOrder ID")
    bar_volume: int = Field(ge=0, description="Fill bar volume")
    bar_avg_dollar_volume: Decimal = Field(decimal_places=2, description="20-bar avg dollar volume")
    order_quantity: int = Field(gt=0, description="Order quantity")
    order_value: Decimal = Field(decimal_places=2, description="Order dollar value")
    volume_participation_pct: Decimal = Field(
        decimal_places=4, description="Order as % of bar volume"
    )
    base_slippage_pct: Decimal = Field(decimal_places=8, description="Base slippage %")
    market_impact_slippage_pct: Decimal = Field(
        decimal_places=8, description="Market impact slippage %"
    )
    total_slippage_pct: Decimal = Field(decimal_places=8, description="Total slippage %")
    slippage_dollar_amount: Decimal = Field(decimal_places=2, description="Slippage in dollars")
    slippage_model_used: str = Field(description="Slippage model used")

    @field_validator(
        "bar_avg_dollar_volume",
        "order_value",
        "volume_participation_pct",
        "base_slippage_pct",
        "market_impact_slippage_pct",
        "total_slippage_pct",
        "slippage_dollar_amount",
        mode="before",
    )
    @classmethod
    def convert_to_decimal(cls, v) -> Decimal:
        """Convert numeric values to Decimal."""
        if isinstance(v, Decimal):
            return v
        return Decimal(str(v))


class TransactionCostReport(BaseModel):
    """
    Transaction cost report for a single completed trade (Story 12.5 Task 8).

    Analyzes all costs (commission + slippage) for a round-trip trade,
    showing impact on P&L and R-multiples.

    Attributes:
        trade_id: Reference to BacktestTrade
        entry_commission: Commission for entry order
        exit_commission: Commission for exit order
        total_commission: Total commission (entry + exit)
        entry_slippage: Slippage cost for entry
        exit_slippage: Slippage cost for exit
        total_slippage: Total slippage (entry + exit)
        total_transaction_costs: Total costs (commission + slippage)
        transaction_cost_pct: Costs as % of trade value
        transaction_cost_r_multiple: Costs expressed in R-multiples
        gross_pnl: P&L before costs
        net_pnl: P&L after costs
        gross_r_multiple: R-multiple before costs
        net_r_multiple: R-multiple after costs

    Example:
        2.5R theoretical trade with $100K position:
            Risk (1R): $1,000
            Gross P&L: $2,500 (2.5R)
            Entry commission: $5
            Exit commission: $5
            Entry slippage: $20
            Exit slippage: $20.50
            Total costs: $50.50
            Net P&L: $2,449.50
            Net R-multiple: 2.449R (~2.4R)

    Author: Story 12.5 Task 8
    """

    trade_id: UUID = Field(description="BacktestTrade ID")
    entry_commission: Decimal = Field(decimal_places=2, description="Entry commission")
    exit_commission: Decimal = Field(decimal_places=2, description="Exit commission")
    total_commission: Decimal = Field(decimal_places=2, description="Total commission")
    entry_slippage: Decimal = Field(decimal_places=2, description="Entry slippage cost")
    exit_slippage: Decimal = Field(decimal_places=2, description="Exit slippage cost")
    total_slippage: Decimal = Field(decimal_places=2, description="Total slippage")
    total_transaction_costs: Decimal = Field(decimal_places=2, description="Total costs")
    transaction_cost_pct: Decimal = Field(decimal_places=4, description="Costs as % of trade value")
    transaction_cost_r_multiple: Decimal = Field(
        decimal_places=4, description="Costs in R-multiples"
    )
    gross_pnl: Decimal = Field(decimal_places=2, description="P&L before costs")
    net_pnl: Decimal = Field(decimal_places=2, description="P&L after costs")
    gross_r_multiple: Decimal = Field(decimal_places=2, description="R-multiple before costs")
    net_r_multiple: Decimal = Field(decimal_places=2, description="R-multiple after costs")

    @field_validator(
        "entry_commission",
        "exit_commission",
        "total_commission",
        "entry_slippage",
        "exit_slippage",
        "total_slippage",
        "total_transaction_costs",
        "transaction_cost_pct",
        "transaction_cost_r_multiple",
        "gross_pnl",
        "net_pnl",
        "gross_r_multiple",
        "net_r_multiple",
        mode="before",
    )
    @classmethod
    def convert_to_decimal(cls, v) -> Decimal:
        """Convert numeric values to Decimal."""
        if isinstance(v, Decimal):
            return v
        return Decimal(str(v))


class BacktestCostSummary(BaseModel):
    """
    Aggregate cost summary for entire backtest (Story 12.5 Task 8).

    Summarizes all transaction costs across all trades in a backtest,
    showing total costs, averages, and impact on performance metrics.

    Attributes:
        total_trades: Number of trades
        total_commission_paid: Sum of all commissions
        total_slippage_cost: Sum of all slippage
        total_transaction_costs: Total costs (commission + slippage)
        avg_commission_per_trade: Average commission per trade
        avg_slippage_per_trade: Average slippage per trade
        avg_transaction_cost_per_trade: Average total cost per trade
        cost_as_pct_of_total_pnl: Costs as % of total P&L
        gross_avg_r_multiple: Avg R-multiple before costs
        net_avg_r_multiple: Avg R-multiple after costs
        r_multiple_degradation: Difference (gross - net)

    Example:
        100 trades backtest:
            total_commission_paid: $1,000
            total_slippage_cost: $4,000
            total_transaction_costs: $5,000
            avg_commission_per_trade: $10
            avg_slippage_per_trade: $40
            avg_transaction_cost_per_trade: $50
            gross_avg_r_multiple: 2.5R
            net_avg_r_multiple: 2.2R
            r_multiple_degradation: 0.3R (12% degradation)

    Author: Story 12.5 Task 8
    """

    total_trades: int = Field(ge=0, description="Number of trades")
    total_commission_paid: Decimal = Field(decimal_places=2, description="Total commissions")
    total_slippage_cost: Decimal = Field(decimal_places=2, description="Total slippage")
    total_transaction_costs: Decimal = Field(decimal_places=2, description="Total costs")
    avg_commission_per_trade: Decimal = Field(
        decimal_places=2, description="Avg commission per trade"
    )
    avg_slippage_per_trade: Decimal = Field(decimal_places=2, description="Avg slippage per trade")
    avg_transaction_cost_per_trade: Decimal = Field(
        decimal_places=2, description="Avg cost per trade"
    )
    cost_as_pct_of_total_pnl: Decimal = Field(
        decimal_places=4, description="Costs as % of total P&L"
    )
    gross_avg_r_multiple: Decimal = Field(decimal_places=2, description="Avg R before costs")
    net_avg_r_multiple: Decimal = Field(decimal_places=2, description="Avg R after costs")
    r_multiple_degradation: Decimal = Field(
        decimal_places=2, description="R degradation (gross - net)"
    )

    @field_validator(
        "total_commission_paid",
        "total_slippage_cost",
        "total_transaction_costs",
        "avg_commission_per_trade",
        "avg_slippage_per_trade",
        "avg_transaction_cost_per_trade",
        "cost_as_pct_of_total_pnl",
        "gross_avg_r_multiple",
        "net_avg_r_multiple",
        "r_multiple_degradation",
        mode="before",
    )
    @classmethod
    def convert_to_decimal(cls, v) -> Decimal:
        """Convert numeric values to Decimal."""
        if isinstance(v, Decimal):
            return v
        return Decimal(str(v))


# ==========================================================================================
# Story 12.6A: Enhanced Metrics Calculation & Data Models
# ==========================================================================================


<<<<<<< HEAD
class PatternPerformance(BaseModel):
    """
    Pattern-level performance metrics (Story 12.6A Task 1).

    Tracks performance statistics for each Wyckoff pattern type to enable
    pattern-by-pattern analysis and optimization.

    Attributes:
        pattern_type: Wyckoff pattern type (SPRING, UTAD, SOS, LPS, etc.)
        total_trades: Total trades for this pattern
        winning_trades: Number of winning trades
        losing_trades: Number of losing trades
        win_rate: Win rate as decimal (0.0-1.0)
        avg_r_multiple: Average R-multiple across all trades
        profit_factor: Total wins / Total losses
        total_pnl: Sum of all P&L for this pattern
        avg_trade_duration_hours: Average time in trade (hours)
        best_trade_pnl: Largest winning trade P&L
        worst_trade_pnl: Largest losing trade P&L

    Example:
        SPRING pattern: 25 trades, 18 wins, 7 losses, 72% win rate, 1.8 avg R
    """

    pattern_type: str = Field(..., max_length=50, description="Pattern type (SPRING, UTAD, etc.)")
    total_trades: int = Field(..., ge=0, description="Total trades for this pattern")
    winning_trades: int = Field(..., ge=0, description="Number of winning trades")
    losing_trades: int = Field(..., ge=0, description="Number of losing trades")
    win_rate: Decimal = Field(
        ..., ge=Decimal("0"), le=Decimal("1"), decimal_places=4, description="Win rate (0.0-1.0)"
    )
    avg_r_multiple: Decimal = Field(..., decimal_places=4, description="Average R-multiple")
    profit_factor: Decimal = Field(
        ..., ge=Decimal("0"), decimal_places=4, description="Wins/Losses ratio"
    )
    total_pnl: Decimal = Field(..., decimal_places=2, description="Total P&L for pattern")
    avg_trade_duration_hours: Decimal = Field(
        ..., ge=Decimal("0"), decimal_places=2, description="Avg time in trade (hours)"
    )
    best_trade_pnl: Decimal = Field(..., decimal_places=2, description="Best trade P&L")
    worst_trade_pnl: Decimal = Field(..., decimal_places=2, description="Worst trade P&L")

    @field_validator("win_rate", "avg_r_multiple", "profit_factor", mode="before")
    @classmethod
    def convert_to_decimal(cls, v) -> Decimal:
        """Convert numeric values to Decimal."""
        if isinstance(v, Decimal):
            return v
        return Decimal(str(v))


class MonthlyReturn(BaseModel):
    """
    Monthly return data for heatmap visualization (Story 12.6A Task 1).

    Provides monthly performance breakdown for calendar heatmap visualization.

    Attributes:
        year: Calendar year
        month: Month number (1-12)
        month_label: Display label (e.g., "Jan 2023")
        return_pct: Monthly return percentage
        trade_count: Number of trades closed in this month
        winning_trades: Number of winning trades
        losing_trades: Number of losing trades

    Example:
        Jan 2023: 12.5% return, 8 trades (6 wins, 2 losses)
    """

    year: int = Field(..., ge=2000, le=2100, description="Calendar year")
    month: int = Field(..., ge=1, le=12, description="Month (1-12)")
    month_label: str = Field(..., max_length=20, description="Display label (e.g., 'Jan 2023')")
    return_pct: Decimal = Field(..., decimal_places=4, description="Monthly return %")
    trade_count: int = Field(..., ge=0, description="Trades closed this month")
    winning_trades: int = Field(..., ge=0, description="Winning trades")
    losing_trades: int = Field(..., ge=0, description="Losing trades")

    @field_validator("return_pct", mode="before")
    @classmethod
    def convert_to_decimal(cls, v) -> Decimal:
        """Convert numeric values to Decimal."""
        if isinstance(v, Decimal):
            return v
        return Decimal(str(v))


class DrawdownPeriod(BaseModel):
    """
    Drawdown period tracking (Story 12.6A Task 1).

    Tracks individual drawdown events with peak, trough, and recovery information.

    Attributes:
        peak_date: Date of peak portfolio value before drawdown
        trough_date: Date of lowest portfolio value (bottom of drawdown)
        recovery_date: Date portfolio recovered to peak (None if not recovered)
        peak_value: Portfolio value at peak
        trough_value: Portfolio value at trough
        drawdown_pct: Drawdown percentage from peak
        duration_days: Days from peak to trough
        recovery_duration_days: Days from trough to recovery (None if not recovered)

    Example:
        Peak: $115,000 on 2023-01-15
        Trough: $103,500 on 2023-02-20 (10% drawdown, 36 days)
        Recovery: $115,000 on 2023-03-10 (18 days to recover)
    """

    peak_date: datetime = Field(..., description="Peak portfolio value date (UTC)")
    trough_date: datetime = Field(..., description="Trough (lowest) value date (UTC)")
    recovery_date: Optional[datetime] = Field(
        default=None, description="Recovery date (None if not recovered)"
    )
    peak_value: Decimal = Field(
        ..., ge=Decimal("0"), decimal_places=2, description="Peak portfolio value"
    )
    trough_value: Decimal = Field(
        ..., ge=Decimal("0"), decimal_places=2, description="Trough portfolio value"
    )
    drawdown_pct: Decimal = Field(
        ..., ge=Decimal("0"), decimal_places=4, description="Drawdown % from peak"
    )
    duration_days: int = Field(..., ge=0, description="Days from peak to trough")
    recovery_duration_days: Optional[int] = Field(
        default=None, ge=0, description="Days from trough to recovery"
    )

    @field_validator("peak_date", "trough_date", "recovery_date", mode="before")
    @classmethod
    def ensure_utc(cls, v: Optional[datetime]) -> Optional[datetime]:
        """Enforce UTC timezone."""
        if v is None:
            return None
        if isinstance(v, datetime):
            if v.tzinfo is None:
                return v.replace(tzinfo=UTC)
            return v.astimezone(UTC)
        return v

    @field_validator("drawdown_pct", mode="before")
    @classmethod
    def convert_to_decimal(cls, v) -> Decimal:
        """Convert numeric values to Decimal."""
        if isinstance(v, Decimal):
            return v
        return Decimal(str(v))


class RiskMetrics(BaseModel):
    """
    Portfolio risk statistics (Story 12.6A Task 1).

    Tracks portfolio-level risk metrics including position concentration,
    portfolio heat, and capital deployment.

    Attributes:
        max_concurrent_positions: Maximum number of open positions at once
        avg_concurrent_positions: Average number of open positions
        max_portfolio_heat: Maximum % of capital at risk simultaneously
        avg_portfolio_heat: Average % of capital at risk
        max_position_size_pct: Largest single position as % of portfolio
        avg_position_size_pct: Average position size as % of portfolio
        max_capital_deployed_pct: Maximum % of capital deployed in positions
        avg_capital_deployed_pct: Average % of capital deployed

    Example:
        Max 3 positions open, avg 1.8 positions
        Max 6% portfolio heat, avg 3.2% heat
        Max position 5% of capital, avg 2.8%
    """

    max_concurrent_positions: int = Field(..., ge=0, description="Max open positions at once")
    avg_concurrent_positions: Decimal = Field(
        ..., ge=Decimal("0"), decimal_places=2, description="Avg open positions"
    )
    max_portfolio_heat: Decimal = Field(
        ...,
        ge=Decimal("0"),
        le=Decimal("100"),
        decimal_places=4,
        description="Max % capital at risk",
    )
    avg_portfolio_heat: Decimal = Field(
        ...,
        ge=Decimal("0"),
        le=Decimal("100"),
        decimal_places=4,
        description="Avg % capital at risk",
    )
    max_position_size_pct: Decimal = Field(
        ...,
        ge=Decimal("0"),
        le=Decimal("100"),
        decimal_places=4,
        description="Max single position %",
    )
    avg_position_size_pct: Decimal = Field(
        ..., ge=Decimal("0"), le=Decimal("100"), decimal_places=4, description="Avg position size %"
    )
    max_capital_deployed_pct: Decimal = Field(
        ...,
        ge=Decimal("0"),
        le=Decimal("100"),
        decimal_places=4,
        description="Max % capital deployed",
    )
    avg_capital_deployed_pct: Decimal = Field(
        ...,
        ge=Decimal("0"),
        le=Decimal("100"),
        decimal_places=4,
        description="Avg % capital deployed",
    )

    @field_validator(
        "avg_concurrent_positions",
        "max_portfolio_heat",
        "avg_portfolio_heat",
        "max_position_size_pct",
        "avg_position_size_pct",
        "max_capital_deployed_pct",
        "avg_capital_deployed_pct",
        mode="before",
    )
    @classmethod
    def convert_to_decimal(cls, v) -> Decimal:
        """Convert numeric values to Decimal."""
        if isinstance(v, Decimal):
            return v
        return Decimal(str(v))


class CampaignPerformance(BaseModel):
    """
    Wyckoff campaign lifecycle tracking (Story 12.6A Task 1 - CRITICAL).

    Tracks complete Wyckoff Accumulation/Distribution campaigns from start to finish,
    enabling campaign-level performance analysis beyond individual pattern trades.

    Business Value:
        - Patterns are part of campaigns: A Spring alone means little without campaign context
        - Campaign completion rates: How often do campaigns successfully reach Markup/Markdown?
        - Sequential validation: Did campaign follow proper Wyckoff sequence?
        - Campaign profitability: Total P&L for complete campaign vs individual trades

    Attributes:
        campaign_id: Unique campaign identifier
        campaign_type: ACCUMULATION (bullish) or DISTRIBUTION (bearish)
        symbol: Trading symbol
        start_date: Campaign start (PS/BC detection)
        end_date: Campaign end (Jump/Decline or failure)
        status: COMPLETED, FAILED, or IN_PROGRESS
        total_patterns_detected: Number of patterns identified in campaign
        patterns_traded: Number of patterns actually traded
        completion_stage: Highest phase reached (Phase C, Phase D, Markup, etc.)
        pattern_sequence: Ordered pattern list (["PS", "SC", "AR", "SPRING", "SOS", "LPS"])
        failure_reason: Why campaign failed (if FAILED)
        total_campaign_pnl: Sum of all trade P&L in campaign
        risk_reward_realized: Actual R-multiple for full campaign
        avg_markup_return: For ACCUMULATION, avg return during Markup (if completed)
        avg_markdown_return: For DISTRIBUTION, avg return during Markdown (if completed)
        phases_completed: Phases successfully completed (["A", "B", "C", "D"])

    Example:
        ACCUMULATION campaign (AAPL):
            - Start: 2023-01-10 (PS detected)
            - End: 2023-03-15 (Jump confirmed)
            - Status: COMPLETED
            - Sequence: ["PS", "SC", "AR", "SPRING", "SOS", "LPS", "JUMP"]
            - Phases: ["A", "B", "C", "D"]
            - Total P&L: +$8,450 (3 trades: Spring +$2,100, SOS +$3,200, LPS +$3,150)
            - Campaign R: 4.2R
    """

    campaign_id: str = Field(..., max_length=100, description="Unique campaign ID")
    campaign_type: Literal["ACCUMULATION", "DISTRIBUTION"] = Field(..., description="Campaign type")
    symbol: str = Field(..., max_length=20, description="Trading symbol")
    start_date: datetime = Field(..., description="Campaign start date (UTC)")
    end_date: Optional[datetime] = Field(default=None, description="Campaign end date (UTC)")
    status: Literal["COMPLETED", "FAILED", "IN_PROGRESS"] = Field(
        ..., description="Campaign status"
    )
    total_patterns_detected: int = Field(..., ge=0, description="Patterns detected in campaign")
    patterns_traded: int = Field(..., ge=0, description="Patterns actually traded")
    completion_stage: str = Field(
        ..., max_length=50, description="Highest phase reached (Phase C, Markup, etc.)"
    )
    pattern_sequence: list[str] = Field(
        default_factory=list, description="Ordered pattern sequence"
    )
    failure_reason: Optional[str] = Field(
        default=None, max_length=200, description="Failure reason (if FAILED)"
    )
    total_campaign_pnl: Decimal = Field(..., decimal_places=2, description="Total campaign P&L")
    risk_reward_realized: Decimal = Field(
        ..., decimal_places=4, description="Actual R-multiple for campaign"
    )
    avg_markup_return: Optional[Decimal] = Field(
        default=None, decimal_places=4, description="Avg Markup return % (ACCUMULATION)"
    )
    avg_markdown_return: Optional[Decimal] = Field(
        default=None, decimal_places=4, description="Avg Markdown return % (DISTRIBUTION)"
    )
    phases_completed: list[str] = Field(
        default_factory=list, description="Completed phases (['A', 'B', 'C', 'D'])"
=======
# ==========================================================================================
# Story 12.7: Regression Testing Automation
# ==========================================================================================


class MetricComparison(BaseModel):
    """
    Individual metric comparison between baseline and current test (Story 12.7 Task 1.5).

    Compares a single performance metric (e.g., win_rate) between baseline
    and current regression test to detect degradation.

    Attributes:
        metric_name: Name of metric (e.g., "win_rate", "avg_r_multiple")
        baseline_value: Metric value from baseline
        current_value: Metric value from current test
        absolute_change: current - baseline
        percent_change: ((current - baseline) / baseline) * 100
        threshold: Allowed degradation percentage
        degraded: True if abs(percent_change) > threshold

    Example:
        Baseline win_rate 60%, current 54%:
            metric_name: "win_rate"
            baseline_value: Decimal("0.60")
            current_value: Decimal("0.54")
            absolute_change: Decimal("-0.06")
            percent_change: Decimal("-10.0")  # -10%
            threshold: Decimal("5.0")  # 5% allowed
            degraded: True  # 10% > 5% threshold

    Author: Story 12.7 Task 1.5
    """

    metric_name: str = Field(description="Metric name (e.g., win_rate, avg_r_multiple)")
    baseline_value: Decimal = Field(decimal_places=4, description="Baseline metric value")
    current_value: Decimal = Field(decimal_places=4, description="Current metric value")
    absolute_change: Decimal = Field(decimal_places=4, description="current - baseline")
    percent_change: Decimal = Field(
        decimal_places=4, description="((current - baseline) / baseline) * 100"
    )
    threshold: Decimal = Field(decimal_places=4, description="Allowed degradation %")
    degraded: bool = Field(description="True if abs(percent_change) > threshold")

    @field_validator(
        "baseline_value",
        "current_value",
        "absolute_change",
        "percent_change",
        "threshold",
        mode="before",
    )
    @classmethod
    def convert_to_decimal(cls, v) -> Decimal:
        """Convert numeric values to Decimal for financial precision."""
        if isinstance(v, Decimal):
            return v
        return Decimal(str(v))


class RegressionComparison(BaseModel):
    """
    Detailed comparison between current test and baseline (Story 12.7 Task 1.4).

    Compares all tracked metrics between baseline and current regression test,
    identifying which metrics have degraded beyond acceptable thresholds.

    Attributes:
        baseline_id: Reference to baseline being compared against
        baseline_version: Codebase version of baseline
        metric_comparisons: Comparison for each tracked metric

    Example:
        baseline_id: UUID("...")
        baseline_version: "abc123f"
        metric_comparisons: {
            "win_rate": MetricComparison(...),
            "avg_r_multiple": MetricComparison(...),
            "profit_factor": MetricComparison(...)
        }

    Author: Story 12.7 Task 1.4
    """

    baseline_id: UUID = Field(description="Baseline ID being compared against")
    baseline_version: str = Field(description="Codebase version of baseline")
    metric_comparisons: dict[str, MetricComparison] = Field(
        description="Comparison for each metric"
    )


class RegressionTestConfig(BaseModel):
    """
    Configuration for regression testing (Story 12.7 Task 1.1).

    Defines parameters for running regression tests including symbols,
    date range, degradation thresholds, and baseline reference.

    Attributes:
        test_id: Unique identifier for this regression test run
        symbols: Symbols to test (default: 10 standard symbols)
        start_date: Test period start (default: 2020-01-01)
        end_date: Test period end (default: current date - 1 day)
        backtest_config: Base configuration for running backtests
        baseline_test_id: Reference to previous baseline test for comparison
        degradation_thresholds: Metric degradation thresholds (% allowed)

    Example:
        test_id: UUID("...")
        symbols: ["AAPL", "MSFT", "GOOGL", "TSLA", "NVDA", "META", "AMZN", "SPY", "QQQ", "DIA"]
        start_date: date(2020, 1, 1)
        end_date: date(2024, 12, 31)
        degradation_thresholds: {"win_rate": 5.0, "avg_r_multiple": 10.0}

    Author: Story 12.7 Task 1.1
    """

    test_id: UUID = Field(default_factory=uuid4, description="Unique test ID")
    symbols: list[str] = Field(
        default=[
            "AAPL",
            "MSFT",
            "GOOGL",
            "TSLA",
            "NVDA",
            "META",
            "AMZN",
            "SPY",
            "QQQ",
            "DIA",
        ],
        min_length=1,
        description="Symbols to test",
    )
    start_date: date = Field(default=date(2020, 1, 1), description="Test period start")
    end_date: date = Field(
        default_factory=lambda: date.today() - __import__("datetime").timedelta(days=1),
        description="Test period end (default: yesterday)",
    )
    backtest_config: BacktestConfig = Field(description="Base backtest configuration")
    baseline_test_id: Optional[UUID] = Field(
        default=None, description="Reference to baseline test for comparison"
    )
    degradation_thresholds: dict[str, Decimal] = Field(
        default_factory=lambda: {
            "win_rate": Decimal("5.0"),
            "avg_r_multiple": Decimal("10.0"),
        },
        description="Metric degradation thresholds (%)",
    )

    @field_validator("end_date")
    @classmethod
    def validate_date_range(cls, v: date, info) -> date:
        """Ensure end date is after start date."""
        if "start_date" in info.data and v <= info.data["start_date"]:
            raise ValueError("end_date must be after start_date")
        return v


class RegressionBaseline(BaseModel):
    """
    Performance baseline for regression testing (Story 12.7 Task 1.2).

    Represents a performance baseline established from a regression test.
    Only one baseline is marked as current (is_current=True) at a time.

    Attributes:
        baseline_id: Unique identifier for this baseline
        test_id: Reference to RegressionTestResult that established this baseline
        version: Codebase version when baseline was created (git commit hash)
        metrics: Aggregate metrics across all symbols
        per_symbol_metrics: Metrics broken down by symbol
        established_at: When baseline was set (UTC)
        is_current: True for active baseline, False for historical

    Example:
        baseline_id: UUID("...")
        test_id: UUID("...")
        version: "abc123f"
        metrics: BacktestMetrics(win_rate=0.60, avg_r_multiple=2.0, ...)
        per_symbol_metrics: {"AAPL": BacktestMetrics(...), ...}
        established_at: datetime(2025, 10, 20, 2, 0, 0)
        is_current: True

    Author: Story 12.7 Task 1.2
    """

    baseline_id: UUID = Field(default_factory=uuid4, description="Unique baseline ID")
    test_id: UUID = Field(description="RegressionTestResult ID that established baseline")
    version: str = Field(description="Codebase version (git commit hash)")
    metrics: BacktestMetrics = Field(description="Aggregate metrics across all symbols")
    per_symbol_metrics: dict[str, BacktestMetrics] = Field(description="Metrics per symbol")
    established_at: datetime = Field(
        default_factory=lambda: datetime.now(UTC).replace(tzinfo=None),
        description="When baseline was set (UTC)",
>>>>>>> f9d13bbe
    )
    is_current: bool = Field(description="True for active baseline, False for historical")

<<<<<<< HEAD
    @field_validator("start_date", "end_date", mode="before")
    @classmethod
    def ensure_utc(cls, v: Optional[datetime]) -> Optional[datetime]:
        """Enforce UTC timezone."""
        if v is None:
            return None
=======
    @field_validator("established_at", mode="before")
    @classmethod
    def validate_utc_timestamp(cls, v: datetime) -> datetime:
        """Ensure timestamp is UTC-aware, then convert to naive UTC."""
>>>>>>> f9d13bbe
        if isinstance(v, datetime):
            if v.tzinfo is None:
                # Assume naive datetime is UTC
                return v
            # Convert timezone-aware to naive UTC
            return v.astimezone(UTC).replace(tzinfo=None)
        return v

<<<<<<< HEAD
    @field_validator(
        "total_campaign_pnl",
        "risk_reward_realized",
        "avg_markup_return",
        "avg_markdown_return",
        mode="before",
    )
    @classmethod
    def convert_to_decimal(cls, v) -> Optional[Decimal]:
        """Convert numeric values to Decimal."""
        if v is None:
            return None
        if isinstance(v, Decimal):
            return v
        return Decimal(str(v))


# ==========================================================================================
# Story 12.6A: Enhanced Metrics Calculation & Data Models
# ==========================================================================================
=======

class RegressionTestResult(BaseModel):
    """
    Complete regression test result (Story 12.7 Task 1.3).

    Contains full results from a regression test run including per-symbol
    backtest results, aggregated metrics, baseline comparison, and degradation
    detection.

    Attributes:
        test_id: Unique identifier for this test run
        config: Configuration used
        test_run_time: When test was executed (UTC)
        codebase_version: Git commit hash or semantic version
        aggregate_metrics: Metrics aggregated across all symbols
        per_symbol_results: Full backtest result per symbol
        baseline_comparison: Comparison to baseline (if exists)
        regression_detected: True if any metric exceeded degradation threshold
        degraded_metrics: List of metric names that degraded
        status: Overall test status (PASS/FAIL/BASELINE_NOT_SET)
        execution_time_seconds: Total time to run all backtests
        created_at: When test was created (UTC)

    Example:
        test_id: UUID("...")
        config: RegressionTestConfig(...)
        test_run_time: datetime(2025, 10, 20, 2, 0, 0)
        codebase_version: "abc123f"
        aggregate_metrics: BacktestMetrics(win_rate=0.54, ...)
        per_symbol_results: {"AAPL": BacktestResult(...), ...}
        baseline_comparison: RegressionComparison(...)
        regression_detected: True
        degraded_metrics: ["win_rate", "avg_r_multiple"]
        status: "FAIL"
        execution_time_seconds: 87.5
        created_at: datetime(2025, 10, 20, 2, 1, 27)

    Author: Story 12.7 Task 1.3
    """

    test_id: UUID = Field(default_factory=uuid4, description="Unique test ID")
    config: RegressionTestConfig = Field(description="Configuration used")
    test_run_time: datetime = Field(
        default_factory=lambda: datetime.now(UTC).replace(tzinfo=None),
        description="When test was executed (UTC)",
    )
    codebase_version: str = Field(description="Git commit hash or semantic version")
    aggregate_metrics: BacktestMetrics = Field(description="Metrics aggregated across all symbols")
    per_symbol_results: dict[str, BacktestResult] = Field(
        description="Full backtest result per symbol"
    )
    baseline_comparison: Optional[RegressionComparison] = Field(
        default=None, description="Comparison to baseline (if exists)"
    )
    regression_detected: bool = Field(
        description="True if any metric exceeded degradation threshold"
    )
    degraded_metrics: list[str] = Field(
        default_factory=list, description="List of degraded metric names"
    )
    status: Literal["PASS", "FAIL", "BASELINE_NOT_SET"] = Field(description="Overall test status")
    execution_time_seconds: float = Field(ge=0, description="Total execution time")
    created_at: datetime = Field(
        default_factory=lambda: datetime.now(UTC).replace(tzinfo=None),
        description="When test was created (UTC)",
    )

    @field_validator("test_run_time", "created_at", mode="before")
    @classmethod
    def validate_utc_timestamp(cls, v: datetime) -> datetime:
        """Ensure timestamp is UTC-aware, then convert to naive UTC."""
        if isinstance(v, datetime):
            if v.tzinfo is None:
                # Assume naive datetime is UTC
                return v
            # Convert timezone-aware to naive UTC
            return v.astimezone(UTC).replace(tzinfo=None)
        return v
>>>>>>> f9d13bbe
<|MERGE_RESOLUTION|>--- conflicted
+++ resolved
@@ -1438,7 +1438,6 @@
 # ==========================================================================================
 
 
-<<<<<<< HEAD
 class PatternPerformance(BaseModel):
     """
     Pattern-level performance metrics (Story 12.6A Task 1).
@@ -1745,7 +1744,37 @@
     )
     phases_completed: list[str] = Field(
         default_factory=list, description="Completed phases (['A', 'B', 'C', 'D'])"
-=======
+    )
+
+    @field_validator("start_date", "end_date", mode="before")
+    @classmethod
+    def ensure_utc(cls, v: Optional[datetime]) -> Optional[datetime]:
+        """Enforce UTC timezone."""
+        if v is None:
+            return None
+        if isinstance(v, datetime):
+            if v.tzinfo is None:
+                return v.replace(tzinfo=UTC)
+            return v.astimezone(UTC)
+        return v
+
+    @field_validator(
+        "total_campaign_pnl",
+        "risk_reward_realized",
+        "avg_markup_return",
+        "avg_markdown_return",
+        mode="before",
+    )
+    @classmethod
+    def convert_to_decimal(cls, v) -> Optional[Decimal]:
+        """Convert numeric values to Decimal."""
+        if v is None:
+            return None
+        if isinstance(v, Decimal):
+            return v
+        return Decimal(str(v))
+
+
 # ==========================================================================================
 # Story 12.7: Regression Testing Automation
 # ==========================================================================================
@@ -1799,8 +1828,10 @@
         mode="before",
     )
     @classmethod
-    def convert_to_decimal(cls, v) -> Decimal:
-        """Convert numeric values to Decimal for financial precision."""
+    def convert_to_decimal(cls, v) -> Optional[Decimal]:
+        """Convert numeric values to Decimal."""
+        if v is None:
+            return None
         if isinstance(v, Decimal):
             return v
         return Decimal(str(v))
@@ -1942,23 +1973,13 @@
     established_at: datetime = Field(
         default_factory=lambda: datetime.now(UTC).replace(tzinfo=None),
         description="When baseline was set (UTC)",
->>>>>>> f9d13bbe
     )
     is_current: bool = Field(description="True for active baseline, False for historical")
 
-<<<<<<< HEAD
-    @field_validator("start_date", "end_date", mode="before")
-    @classmethod
-    def ensure_utc(cls, v: Optional[datetime]) -> Optional[datetime]:
-        """Enforce UTC timezone."""
-        if v is None:
-            return None
-=======
     @field_validator("established_at", mode="before")
     @classmethod
     def validate_utc_timestamp(cls, v: datetime) -> datetime:
         """Ensure timestamp is UTC-aware, then convert to naive UTC."""
->>>>>>> f9d13bbe
         if isinstance(v, datetime):
             if v.tzinfo is None:
                 # Assume naive datetime is UTC
@@ -1967,28 +1988,6 @@
             return v.astimezone(UTC).replace(tzinfo=None)
         return v
 
-<<<<<<< HEAD
-    @field_validator(
-        "total_campaign_pnl",
-        "risk_reward_realized",
-        "avg_markup_return",
-        "avg_markdown_return",
-        mode="before",
-    )
-    @classmethod
-    def convert_to_decimal(cls, v) -> Optional[Decimal]:
-        """Convert numeric values to Decimal."""
-        if v is None:
-            return None
-        if isinstance(v, Decimal):
-            return v
-        return Decimal(str(v))
-
-
-# ==========================================================================================
-# Story 12.6A: Enhanced Metrics Calculation & Data Models
-# ==========================================================================================
-=======
 
 class RegressionTestResult(BaseModel):
     """
@@ -2066,5 +2065,4 @@
                 return v
             # Convert timezone-aware to naive UTC
             return v.astimezone(UTC).replace(tzinfo=None)
-        return v
->>>>>>> f9d13bbe
+        return v