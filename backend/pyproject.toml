--- conflicted
+++ resolved
@@ -51,7 +51,6 @@
 pytest-httpx = "^0.30.0"
 pytest-mock = "^3.12.0"
 pytest-benchmark = "^4.0.0"
-<<<<<<< HEAD
 pytest-cov = "^4.1.0"
 pytest-xdist = "^3.5.0"
 pytest-timeout = "^2.2.0"
@@ -60,8 +59,6 @@
 pytest-rerunfailures = "^13.0"
 freezegun = "^1.4.0"
 factory-boy = "^3.3.0"
-=======
->>>>>>> fb731b1f
 py-spy = "^0.3.14"
 memory-profiler = "^0.61.0"
 locust = "^2.20.0"
@@ -125,7 +122,6 @@
 markers = [
     "integration: marks tests as integration tests (deselect with '-m \"not integration\"')",
     "benchmark: marks tests as performance benchmarks",
-<<<<<<< HEAD
     "slow: marks tests as slow running (deselect with '-m \"not slow\"')",
     "extended: marks tests as extended backtests for CI only (deselect with '-m \"not extended\"')",
 ]
@@ -158,8 +154,6 @@
     "if __name__ == .__main__.:",
     "if TYPE_CHECKING:",
     "@abstractmethod",
-=======
->>>>>>> fb731b1f
 ]
 
 [tool.pytest.benchmark]
